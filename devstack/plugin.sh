#!/bin/bash
#
# Copyright 2015 Hewlett-Packard Development Company, L.P.
#
# Licensed under the Apache License, Version 2.0 (the "License"); you may
# not use this file except in compliance with the License. You may obtain
# a copy of the License at
#
#    http://www.apache.org/licenses/LICENSE-2.0
#
# Unless required by applicable law or agreed to in writing, software
# distributed under the License is distributed on an "AS IS" BASIS, WITHOUT
# WARRANTIES OR CONDITIONS OF ANY KIND, either express or implied. See the
# License for the specific language governing permissions and limitations
# under the License.

<<<<<<< HEAD
NODEPOOL_KEY=$HOME/.ssh/id_nodepool
NODEPOOL_KEY_NAME=root
=======
>>>>>>> d0725ed3
NODEPOOL_PUBKEY=$HOME/.ssh/id_nodepool.pub
NODEPOOL_INSTALL=$HOME/nodepool-venv
NODEPOOL_CACHE_GET_PIP=/opt/stack/cache/files/get-pip.py

# Install shade from git if requested. If not requested
# nodepool install will pull it in.
function install_shade {
    if use_library_from_git "shade"; then
        GITREPO["shade"]=$SHADE_REPO_URL
        GITDIR["shade"]=$DEST/shade
        GITBRANCH["shade"]=$SHADE_REPO_REF
        git_clone_by_name "shade"
        # Install shade globally, because the job config has LIBS_FROM_GIT
        # and if we don't install it globally, all hell breaks loose
        setup_dev_lib "shade"
        # BUT - install shade into a virtualenv so that we don't have issues
        # with OpenStack constraints affecting the shade dependency install.
        # This particularly shows up with os-client-config
        $NODEPOOL_INSTALL/bin/pip install $DEST/shade
    fi
}

function install_diskimage_builder {
    if use_library_from_git "diskimage-builder"; then
        GITREPO["diskimage-builder"]=$DISKIMAGE_BUILDER_REPO_URL
        GITDIR["diskimage-builder"]=$DEST/diskimage-builder
        GITBRANCH["diskimage-builder"]=$DISKIMAGE_BUILDER_REPO_REF
        git_clone_by_name "diskimage-builder"
        setup_dev_lib "diskimage-builder"
        $NODEPOOL_INSTALL/bin/pip install $DEST/diskimage-builder
    fi
}

function install_glean {
    if use_library_from_git "glean"; then
        GITREPO["glean"]=$GLEAN_REPO_URL
        GITDIR["glean"]=$DEST/glean
        GITBRANCH["glean"]=$GLEAN_REPO_REF
        git_clone_by_name "glean"
        setup_dev_lib "glean"
        $NODEPOOL_INSTALL/bin/pip install $DEST/glean
    fi
}


# Install nodepool code
function install_nodepool {
    if python3_enabled; then
        VENV="virtualenv -p python${PYTHON3_VERSION}"
    else
        VENV="virtualenv -p python${PYTHON2_VERSION}"
    fi
    $VENV $NODEPOOL_INSTALL
    install_shade
    install_diskimage_builder
    install_glean

    setup_develop $DEST/nodepool
    $NODEPOOL_INSTALL/bin/pip install $DEST/nodepool
}

# requires some globals from devstack, which *might* not be stable api
# points. If things break, investigate changes in those globals first.

<<<<<<< HEAD
function nodepool_create_keypairs {
    if [[ ! -f $NODEPOOL_KEY ]]; then
        ssh-keygen -f $NODEPOOL_KEY -P ""
    fi

    cat > /tmp/ssh_wrapper <<EOF
#!/bin/bash -ex
sudo -H -u stack ssh -o StrictHostKeyChecking=no -i $NODEPOOL_KEY root@\$@

EOF
    sudo chmod 0755 /tmp/ssh_wrapper
}

=======
>>>>>>> d0725ed3
function nodepool_write_elements {
    sudo mkdir -p $(dirname $NODEPOOL_CONFIG)/elements/nodepool-setup/install.d
    sudo mkdir -p $(dirname $NODEPOOL_CONFIG)/elements/nodepool-setup/root.d
    cat > /tmp/01-nodepool-setup <<EOF
sudo mkdir -p /etc/nodepool
# Make it world writeable so nodepool can write here later.
sudo chmod 777 /etc/nodepool
EOF
    cat > /tmp/50-apt-allow-unauthenticated <<EOF
if [ -d "\$TARGET_ROOT/etc/apt/apt.conf.d" ]; then
    echo "APT::Get::AllowUnauthenticated \"true\";" | sudo tee \$TARGET_ROOT/etc/apt/apt.conf.d/95allow-unauthenticated
fi
EOF
    sudo mv /tmp/01-nodepool-setup \
        $(dirname $NODEPOOL_CONFIG)/elements/nodepool-setup/install.d/01-nodepool-setup
    sudo chmod a+x \
        $(dirname $NODEPOOL_CONFIG)/elements/nodepool-setup/install.d/01-nodepool-setup
    sudo mv /tmp/50-apt-allow-unauthenticated \
        $(dirname $NODEPOOL_CONFIG)/elements/nodepool-setup/root.d/50-apt-allow-unauthenticated
    sudo chmod a+x \
        $(dirname $NODEPOOL_CONFIG)/elements/nodepool-setup/root.d/50-apt-allow-unauthenticated
    sudo mkdir -p $NODEPOOL_DIB_BASE_PATH/images
    sudo mkdir -p $NODEPOOL_DIB_BASE_PATH/tmp
    sudo mkdir -p $NODEPOOL_DIB_BASE_PATH/cache
    sudo chown -R stack:stack $NODEPOOL_DIB_BASE_PATH
}

function nodepool_write_config {
    sudo mkdir -p $(dirname $NODEPOOL_CONFIG)
    sudo mkdir -p $(dirname $NODEPOOL_SECURE)

    cat > /tmp/logging.conf <<EOF
[formatters]
keys=simple

[loggers]
keys=root,nodepool,shade,kazoo,keystoneauth,novaclient

[handlers]
keys=console

[logger_root]
level=WARNING
handlers=console

[logger_nodepool]
level=DEBUG
handlers=console
qualname=nodepool
propagate=0

[logger_shade]
level=DEBUG
handlers=console
qualname=shade
propagate=0

[logger_keystoneauth]
level=DEBUG
handlers=console
qualname=keystoneauth
propagate=0

[logger_novaclient]
level=DEBUG
handlers=console
qualname=novaclient
propagate=0

[logger_kazoo]
level=INFO
handlers=console
qualname=kazoo
propagate=0

[handler_console]
level=DEBUG
class=StreamHandler
formatter=simple
args=(sys.stdout,)

[formatter_simple]
format=%(asctime)s %(levelname)s %(name)s: %(message)s
datefmt=
EOF

    sudo mv /tmp/logging.conf $NODEPOOL_LOGGING

    cat > /tmp/secure.conf << EOF
# Empty
EOF
    sudo mv /tmp/secure.conf $NODEPOOL_SECURE

    if use_library_from_git "glean"; then
        git --git-dir=$DEST/glean/.git checkout -b devstack
        DIB_GLEAN_INSTALLTYPE="DIB_INSTALLTYPE_simple_init: 'repo'"
        DIB_GLEAN_REPOLOCATION="DIB_REPOLOCATION_glean: '$DEST/glean'"
        DIB_GLEAN_REPOREF="DIB_REPOREF_glean: 'devstack'"
    fi

    if [ -f $NODEPOOL_CACHE_GET_PIP ] ; then
        DIB_GET_PIP="DIB_REPOLOCATION_pip_and_virtualenv: file://$NODEPOOL_CACHE_GET_PIP"
    fi
    if [ -f /etc/ci/mirror_info.sh ] ; then
        source /etc/ci/mirror_info.sh

        DIB_DISTRIBUTION_MIRROR_CENTOS="DIB_DISTRIBUTION_MIRROR: $NODEPOOL_CENTOS_MIRROR"
        DIB_DISTRIBUTION_MIRROR_DEBIAN="DIB_DISTRIBUTION_MIRROR: $NODEPOOL_DEBIAN_MIRROR"
        DIB_DISTRIBUTION_MIRROR_FEDORA="DIB_DISTRIBUTION_MIRROR: $NODEPOOL_FEDORA_MIRROR"
        DIB_DISTRIBUTION_MIRROR_UBUNTU="DIB_DISTRIBUTION_MIRROR: $NODEPOOL_UBUNTU_MIRROR"
        DIB_DEBOOTSTRAP_EXTRA_ARGS="DIB_DEBOOTSTRAP_EXTRA_ARGS: '--no-check-gpg'"
    fi

    NODEPOOL_CENTOS_7_MIN_READY=1
    NODEPOOL_DEBIAN_JESSIE_MIN_READY=1
    # TODO(pabelanger): Remove fedora-25 after fedora-26 is online
    NODEPOOL_FEDORA_25_MIN_READY=1
    NODEPOOL_FEDORA_26_MIN_READY=1
    NODEPOOL_UBUNTU_TRUSTY_MIN_READY=1
    NODEPOOL_UBUNTU_XENIAL_MIN_READY=1

    if $NODEPOOL_PAUSE_CENTOS_7_DIB ; then
       NODEPOOL_CENTOS_7_MIN_READY=0
    fi
    if $NODEPOOL_PAUSE_DEBIAN_JESSIE_DIB ; then
       NODEPOOL_DEBIAN_JESSIE_MIN_READY=0
    fi
    if $NODEPOOL_PAUSE_FEDORA_25_DIB ; then
       NODEPOOL_FEDORA_25_MIN_READY=0
    fi
    if $NODEPOOL_PAUSE_FEDORA_26_DIB ; then
       NODEPOOL_FEDORA_26_MIN_READY=0
    fi
    if $NODEPOOL_PAUSE_UBUNTU_TRUSTY_DIB ; then
       NODEPOOL_UBUNTU_TRUSTY_MIN_READY=0
    fi
    if $NODEPOOL_PAUSE_UBUNTU_XENIAL_DIB ; then
       NODEPOOL_UBUNTU_XENIAL_MIN_READY=0
    fi

    cat > /tmp/nodepool.yaml <<EOF
# You will need to make and populate this path as necessary,
# cloning nodepool does not do this. Further in this doc we have an
# example element.
elements-dir: $(dirname $NODEPOOL_CONFIG)/elements
images-dir: $NODEPOOL_DIB_BASE_PATH/images

zookeeper-servers:
  - host: localhost
    port: 2181

labels:
  - name: centos-7
    min-ready: $NODEPOOL_CENTOS_7_MIN_READY
  - name: debian-jessie
<<<<<<< HEAD
    image: debian-jessie
    min-ready: 1
    providers:
      - name: devstack
  - name: fedora-26
    image: fedora-26
    min-ready: 1
    providers:
      - name: devstack
  - name: opensuse-423
    image: opensuse-423
    min-ready: 1
    providers:
      - name: devstack
=======
    min-ready: $NODEPOOL_DEBIAN_JESSIE_MIN_READY
  - name: fedora-25
    min-ready: $NODEPOOL_FEDORA_25_MIN_READY
  - name: fedora-26
    min-ready: $NODEPOOL_FEDORA_26_MIN_READY
>>>>>>> d0725ed3
  - name: ubuntu-trusty
    min-ready: $NODEPOOL_UBUNTU_TRUSTY_MIN_READY
  - name: ubuntu-xenial
    min-ready: $NODEPOOL_UBUNTU_XENIAL_MIN_READY

providers:
  - name: devstack
    region-name: '$REGION_NAME'
    cloud: devstack
    # Long boot timeout to deal with potentially nested virt.
    boot-timeout: 600
    launch-timeout: 900
    rate: 0.25
    diskimages:
      - name: centos-7
        config-drive: true
        key-name: $NODEPOOL_KEY_NAME
      - name: debian-jessie
        config-drive: true
<<<<<<< HEAD
        key-name: $NODEPOOL_KEY_NAME
      - name: fedora-26
        min-ram: 1024
        name-filter: 'nodepool'
        username: devuser
        private-key: $NODEPOOL_KEY
        config-drive: true
        key-name: $NODEPOOL_KEY_NAME
      - name: opensuse-423
        min-ram: 1024
        name-filter: 'nodepool'
        username: devuser
        private-key: $NODEPOOL_KEY
=======
      - name: fedora-25
        config-drive: true
      - name: fedora-26
>>>>>>> d0725ed3
        config-drive: true
        key-name: $NODEPOOL_KEY_NAME
      - name: ubuntu-trusty
        config-drive: true
        key-name: $NODEPOOL_KEY_NAME
      - name: ubuntu-xenial
        config-drive: true
<<<<<<< HEAD
        key-name: $NODEPOOL_KEY_NAME
=======
    pools:
      - name: main
        max-servers: 5
        labels:
          - name: centos-7
            diskimage: centos-7
            min-ram: 1024
            flavor-name: 'nodepool'
            console-log: True
          - name: debian-jessie
            diskimage: debian-jessie
            min-ram: 512
            flavor-name: 'nodepool'
            console-log: True
          - name: fedora-25
            diskimage: fedora-25
            min-ram: 1024
            flavor-name: 'nodepool'
            console-log: True
          - name: fedora-26
            diskimage: fedora-26
            min-ram: 1024
            flavor-name: 'nodepool'
            console-log: True
          - name: ubuntu-trusty
            diskimage: ubuntu-trusty
            min-ram: 512
            flavor-name: 'nodepool'
            console-log: True
          - name: ubuntu-xenial
            diskimage: ubuntu-xenial
            min-ram: 512
            flavor-name: 'nodepool'
            console-log: True
>>>>>>> d0725ed3

diskimages:
  - name: centos-7
    pause: $NODEPOOL_PAUSE_CENTOS_7_DIB
    rebuild-age: 86400
    elements:
      - centos-minimal
      - vm
      - simple-init
      - devuser
      - openssh-server
      - nodepool-setup
    env-vars:
      TMPDIR: $NODEPOOL_DIB_BASE_PATH/tmp
      DIB_CHECKSUM: '1'
      DIB_IMAGE_CACHE: $NODEPOOL_DIB_BASE_PATH/cache
      DIB_DEV_USER_AUTHORIZED_KEYS: $NODEPOOL_PUBKEY
      $DIB_DISTRIBUTION_MIRROR_CENTOS
      $DIB_GET_PIP
      $DIB_GLEAN_INSTALLTYPE
      $DIB_GLEAN_REPOLOCATION
      $DIB_GLEAN_REPOREF
  - name: debian-jessie
    pause: $NODEPOOL_PAUSE_DEBIAN_JESSIE_DIB
    rebuild-age: 86400
    elements:
      - debian-minimal
      - vm
      - simple-init
      - devuser
      - openssh-server
      - nodepool-setup
    release: jessie
    env-vars:
      TMPDIR: $NODEPOOL_DIB_BASE_PATH/tmp
      DIB_CHECKSUM: '1'
      DIB_IMAGE_CACHE: $NODEPOOL_DIB_BASE_PATH/cache
      DIB_APT_LOCAL_CACHE: '0'
      DIB_DISABLE_APT_CLEANUP: '1'
      DIB_DEV_USER_AUTHORIZED_KEYS: $NODEPOOL_PUBKEY
      DIB_DEBIAN_COMPONENTS: 'main'
      $DIB_DISTRIBUTION_MIRROR_DEBIAN
      $DIB_DEBOOTSTRAP_EXTRA_ARGS
      $DIB_GET_PIP
      $DIB_GLEAN_INSTALLTYPE
      $DIB_GLEAN_REPOLOCATION
      $DIB_GLEAN_REPOREF
  - name: fedora-26
    pause: $NODEPOOL_PAUSE_FEDORA_26_DIB
    rebuild-age: 86400
    elements:
      - fedora-minimal
      - vm
      - simple-init
      - devuser
      - openssh-server
      - nodepool-setup
    release: 26
    env-vars:
      TMPDIR: $NODEPOOL_DIB_BASE_PATH/tmp
      DIB_CHECKSUM: '1'
      DIB_IMAGE_CACHE: $NODEPOOL_DIB_BASE_PATH/cache
      DIB_DEV_USER_AUTHORIZED_KEYS: $NODEPOOL_PUBKEY
      $DIB_DISTRIBUTION_MIRROR_FEDORA
      $DIB_GET_PIP
      $DIB_GLEAN_INSTALLTYPE
      $DIB_GLEAN_REPOLOCATION
      $DIB_GLEAN_REPOREF
<<<<<<< HEAD
  - name: opensuse-423
    pause: $NODEPOOL_PAUSE_OPENSUSE_423_DIB
    rebuild-age: 86400
    elements:
      - opensuse-minimal
=======
  - name: fedora-26
    pause: $NODEPOOL_PAUSE_FEDORA_26_DIB
    rebuild-age: 86400
    elements:
      - fedora-minimal
>>>>>>> d0725ed3
      - vm
      - simple-init
      - devuser
      - openssh-server
      - nodepool-setup
<<<<<<< HEAD
    release: 42.3
=======
    release: 26
>>>>>>> d0725ed3
    env-vars:
      TMPDIR: $NODEPOOL_DIB_BASE_PATH/tmp
      DIB_CHECKSUM: '1'
      DIB_IMAGE_CACHE: $NODEPOOL_DIB_BASE_PATH/cache
      DIB_DEV_USER_AUTHORIZED_KEYS: $NODEPOOL_PUBKEY
      $DIB_GET_PIP
      $DIB_GLEAN_INSTALLTYPE
      $DIB_GLEAN_REPOLOCATION
      $DIB_GLEAN_REPOREF
  - name: ubuntu-trusty
    pause: $NODEPOOL_PAUSE_UBUNTU_TRUSTY_DIB
    rebuild-age: 86400
    elements:
      - ubuntu-minimal
      - vm
      - simple-init
      - devuser
      - openssh-server
      - nodepool-setup
    release: trusty
    env-vars:
      TMPDIR: $NODEPOOL_DIB_BASE_PATH/tmp
      DIB_CHECKSUM: '1'
      DIB_IMAGE_CACHE: $NODEPOOL_DIB_BASE_PATH/cache
      DIB_APT_LOCAL_CACHE: '0'
      DIB_DISABLE_APT_CLEANUP: '1'
      DIB_DEV_USER_AUTHORIZED_KEYS: $NODEPOOL_PUBKEY
      DIB_DEBIAN_COMPONENTS: 'main,universe'
      $DIB_DISTRIBUTION_MIRROR_UBUNTU
      $DIB_DEBOOTSTRAP_EXTRA_ARGS
      $DIB_GET_PIP
      $DIB_GLEAN_INSTALLTYPE
      $DIB_GLEAN_REPOLOCATION
      $DIB_GLEAN_REPOREF
  - name: ubuntu-xenial
    pause: $NODEPOOL_PAUSE_UBUNTU_XENIAL_DIB
    rebuild-age: 86400
    elements:
      - ubuntu-minimal
      - vm
      - simple-init
      - devuser
      - openssh-server
      - nodepool-setup
    release: xenial
    env-vars:
      TMPDIR: $NODEPOOL_DIB_BASE_PATH/tmp
      DIB_CHECKSUM: '1'
      DIB_IMAGE_CACHE: $NODEPOOL_DIB_BASE_PATH/cache
      DIB_APT_LOCAL_CACHE: '0'
      DIB_DISABLE_APT_CLEANUP: '1'
      DIB_DEV_USER_AUTHORIZED_KEYS: $NODEPOOL_PUBKEY
      DIB_DEBIAN_COMPONENTS: 'main,universe'
      $DIB_DISTRIBUTION_MIRROR_UBUNTU
      $DIB_DEBOOTSTRAP_EXTRA_ARGS
      $DIB_GET_PIP
      $DIB_GLEAN_INSTALLTYPE
      $DIB_GLEAN_REPOLOCATION
      $DIB_GLEAN_REPOREF
EOF

    sudo mv /tmp/nodepool.yaml $NODEPOOL_CONFIG
    cp /etc/openstack/clouds.yaml /tmp
    cat >>/tmp/clouds.yaml <<EOF
cache:
  max_age: 3600
  class: dogpile.cache.dbm
  arguments:
    filename: $HOME/.cache/openstack/shade.dbm
  expiration:
    floating-ip: 5
    server: 5
    port: 5
# TODO(pabelanger): Remove once glean fully supports IPv6.
client:
  force_ipv4: True
EOF
    sudo mv /tmp/clouds.yaml /etc/openstack/clouds.yaml
    mkdir -p $HOME/.cache/openstack/
}

# Create configs
# Setup custom flavor
function configure_nodepool {
    # write the nodepool config
    nodepool_write_config

    # write the elements
    nodepool_write_elements
}

function start_nodepool {
    # build a custom flavor that's more friendly to nodepool
    local available_flavors=$(nova flavor-list)
    if [[ ! ( $available_flavors =~ 'nodepool-512' ) ]]; then
        nova flavor-create nodepool-512 64 512 0 1
    fi
    if [[ ! ( $available_flavors =~ 'nodepool-1024' ) ]]; then
        nova flavor-create nodepool-1024 128 1024 0 1
    fi

    # build sec group rules to reach the nodes, we need to do this
    # this late because nova hasn't started until this phase.
    if [[ -z $(openstack security group rule list --protocol tcp default | grep '65535') ]]; then
        openstack --os-project-name demo --os-username demo security group rule create --ingress --protocol tcp --dst-port 1:65535 --remote-ip 0.0.0.0/0 default

        openstack --os-project-name demo --os-username demo security group rule create --ingress --protocol udp --dst-port 1:65535 --remote-ip 0.0.0.0/0 default
<<<<<<< HEAD

=======
>>>>>>> d0725ed3
    fi

    # create root keypair to use with glean for devstack cloud.
    nova --os-project-name demo --os-username demo \
        keypair-add --pub-key $NODEPOOL_PUBKEY $NODEPOOL_KEY_NAME

    export PATH=$NODEPOOL_INSTALL/bin:$PATH

    # run a fake statsd so we test stats sending paths
    export STATSD_HOST=localhost
    export STATSD_PORT=8125
    run_process statsd "/usr/bin/socat -u udp-recv:$STATSD_PORT -"
<<<<<<< HEAD
=======

    # Ensure our configuration is valid.
    $NODEPOOL_INSTALL/bin/nodepool -c $NODEPOOL_CONFIG config-validate
>>>>>>> d0725ed3

    run_process nodepool-launcher "$NODEPOOL_INSTALL/bin/nodepool-launcher -c $NODEPOOL_CONFIG -s $NODEPOOL_SECURE -l $NODEPOOL_LOGGING -d"
    run_process nodepool-builder "$NODEPOOL_INSTALL/bin/nodepool-builder -c $NODEPOOL_CONFIG -l $NODEPOOL_LOGGING -d"
    :
}

function shutdown_nodepool {
    stop_process nodepool
    :
}

function cleanup_nodepool {
    :
}

# check for service enabled
if is_service_enabled nodepool-launcher; then

    if [[ "$1" == "stack" && "$2" == "install" ]]; then
        # Perform installation of service source
        echo_summary "Installing nodepool"
        install_nodepool

    elif [[ "$1" == "stack" && "$2" == "post-config" ]]; then
        # Configure after the other layer 1 and 2 services have been configured
        echo_summary "Configuring nodepool"
        configure_nodepool

    elif [[ "$1" == "stack" && "$2" == "test-config" ]]; then
        # Initialize and start the nodepool service
        echo_summary "Initializing nodepool"
        start_nodepool
    fi

    if [[ "$1" == "unstack" ]]; then
        # Shut down nodepool services
        # no-op
        shutdown_nodepool
    fi

    if [[ "$1" == "clean" ]]; then
        # Remove state and transient data
        # Remember clean.sh first calls unstack.sh
        # no-op
        cleanup_nodepool
    fi
fi<|MERGE_RESOLUTION|>--- conflicted
+++ resolved
@@ -14,11 +14,6 @@
 # License for the specific language governing permissions and limitations
 # under the License.
 
-<<<<<<< HEAD
-NODEPOOL_KEY=$HOME/.ssh/id_nodepool
-NODEPOOL_KEY_NAME=root
-=======
->>>>>>> d0725ed3
 NODEPOOL_PUBKEY=$HOME/.ssh/id_nodepool.pub
 NODEPOOL_INSTALL=$HOME/nodepool-venv
 NODEPOOL_CACHE_GET_PIP=/opt/stack/cache/files/get-pip.py
@@ -83,22 +78,6 @@
 # requires some globals from devstack, which *might* not be stable api
 # points. If things break, investigate changes in those globals first.
 
-<<<<<<< HEAD
-function nodepool_create_keypairs {
-    if [[ ! -f $NODEPOOL_KEY ]]; then
-        ssh-keygen -f $NODEPOOL_KEY -P ""
-    fi
-
-    cat > /tmp/ssh_wrapper <<EOF
-#!/bin/bash -ex
-sudo -H -u stack ssh -o StrictHostKeyChecking=no -i $NODEPOOL_KEY root@\$@
-
-EOF
-    sudo chmod 0755 /tmp/ssh_wrapper
-}
-
-=======
->>>>>>> d0725ed3
 function nodepool_write_elements {
     sudo mkdir -p $(dirname $NODEPOOL_CONFIG)/elements/nodepool-setup/install.d
     sudo mkdir -p $(dirname $NODEPOOL_CONFIG)/elements/nodepool-setup/root.d
@@ -202,12 +181,18 @@
     if [ -f $NODEPOOL_CACHE_GET_PIP ] ; then
         DIB_GET_PIP="DIB_REPOLOCATION_pip_and_virtualenv: file://$NODEPOOL_CACHE_GET_PIP"
     fi
-    if [ -f /etc/ci/mirror_info.sh ] ; then
-        source /etc/ci/mirror_info.sh
+    if [ -f /etc/nodepool/provider ] ; then
+        source /etc/nodepool/provider
+
+        NODEPOOL_MIRROR_HOST=${NODEPOOL_MIRROR_HOST:-mirror.$NODEPOOL_REGION.$NODEPOOL_CLOUD.openstack.org}
+        NODEPOOL_MIRROR_HOST=$(echo $NODEPOOL_MIRROR_HOST|tr '[:upper:]' '[:lower:]')
+
+        NODEPOOL_CENTOS_MIRROR=${NODEPOOL_CENTOS_MIRROR:-http://$NODEPOOL_MIRROR_HOST/centos}
+        NODEPOOL_DEBIAN_MIRROR=${NODEPOOL_DEBIAN_MIRROR:-http://$NODEPOOL_MIRROR_HOST/debian}
+        NODEPOOL_UBUNTU_MIRROR=${NODEPOOL_UBUNTU_MIRROR:-http://$NODEPOOL_MIRROR_HOST/ubuntu}
 
         DIB_DISTRIBUTION_MIRROR_CENTOS="DIB_DISTRIBUTION_MIRROR: $NODEPOOL_CENTOS_MIRROR"
         DIB_DISTRIBUTION_MIRROR_DEBIAN="DIB_DISTRIBUTION_MIRROR: $NODEPOOL_DEBIAN_MIRROR"
-        DIB_DISTRIBUTION_MIRROR_FEDORA="DIB_DISTRIBUTION_MIRROR: $NODEPOOL_FEDORA_MIRROR"
         DIB_DISTRIBUTION_MIRROR_UBUNTU="DIB_DISTRIBUTION_MIRROR: $NODEPOOL_UBUNTU_MIRROR"
         DIB_DEBOOTSTRAP_EXTRA_ARGS="DIB_DEBOOTSTRAP_EXTRA_ARGS: '--no-check-gpg'"
     fi
@@ -254,28 +239,11 @@
   - name: centos-7
     min-ready: $NODEPOOL_CENTOS_7_MIN_READY
   - name: debian-jessie
-<<<<<<< HEAD
-    image: debian-jessie
-    min-ready: 1
-    providers:
-      - name: devstack
-  - name: fedora-26
-    image: fedora-26
-    min-ready: 1
-    providers:
-      - name: devstack
-  - name: opensuse-423
-    image: opensuse-423
-    min-ready: 1
-    providers:
-      - name: devstack
-=======
     min-ready: $NODEPOOL_DEBIAN_JESSIE_MIN_READY
   - name: fedora-25
     min-ready: $NODEPOOL_FEDORA_25_MIN_READY
   - name: fedora-26
     min-ready: $NODEPOOL_FEDORA_26_MIN_READY
->>>>>>> d0725ed3
   - name: ubuntu-trusty
     min-ready: $NODEPOOL_UBUNTU_TRUSTY_MIN_READY
   - name: ubuntu-xenial
@@ -292,38 +260,16 @@
     diskimages:
       - name: centos-7
         config-drive: true
-        key-name: $NODEPOOL_KEY_NAME
       - name: debian-jessie
         config-drive: true
-<<<<<<< HEAD
-        key-name: $NODEPOOL_KEY_NAME
-      - name: fedora-26
-        min-ram: 1024
-        name-filter: 'nodepool'
-        username: devuser
-        private-key: $NODEPOOL_KEY
-        config-drive: true
-        key-name: $NODEPOOL_KEY_NAME
-      - name: opensuse-423
-        min-ram: 1024
-        name-filter: 'nodepool'
-        username: devuser
-        private-key: $NODEPOOL_KEY
-=======
       - name: fedora-25
         config-drive: true
       - name: fedora-26
->>>>>>> d0725ed3
         config-drive: true
-        key-name: $NODEPOOL_KEY_NAME
       - name: ubuntu-trusty
         config-drive: true
-        key-name: $NODEPOOL_KEY_NAME
       - name: ubuntu-xenial
         config-drive: true
-<<<<<<< HEAD
-        key-name: $NODEPOOL_KEY_NAME
-=======
     pools:
       - name: main
         max-servers: 5
@@ -358,7 +304,6 @@
             min-ram: 512
             flavor-name: 'nodepool'
             console-log: True
->>>>>>> d0725ed3
 
 diskimages:
   - name: centos-7
@@ -406,6 +351,26 @@
       $DIB_GLEAN_INSTALLTYPE
       $DIB_GLEAN_REPOLOCATION
       $DIB_GLEAN_REPOREF
+  - name: fedora-25
+    pause: $NODEPOOL_PAUSE_FEDORA_25_DIB
+    rebuild-age: 86400
+    elements:
+      - fedora-minimal
+      - vm
+      - simple-init
+      - devuser
+      - openssh-server
+      - nodepool-setup
+    release: 25
+    env-vars:
+      TMPDIR: $NODEPOOL_DIB_BASE_PATH/tmp
+      DIB_CHECKSUM: '1'
+      DIB_IMAGE_CACHE: $NODEPOOL_DIB_BASE_PATH/cache
+      DIB_DEV_USER_AUTHORIZED_KEYS: $NODEPOOL_PUBKEY
+      $DIB_GET_PIP
+      $DIB_GLEAN_INSTALLTYPE
+      $DIB_GLEAN_REPOLOCATION
+      $DIB_GLEAN_REPOREF
   - name: fedora-26
     pause: $NODEPOOL_PAUSE_FEDORA_26_DIB
     rebuild-age: 86400
@@ -417,39 +382,6 @@
       - openssh-server
       - nodepool-setup
     release: 26
-    env-vars:
-      TMPDIR: $NODEPOOL_DIB_BASE_PATH/tmp
-      DIB_CHECKSUM: '1'
-      DIB_IMAGE_CACHE: $NODEPOOL_DIB_BASE_PATH/cache
-      DIB_DEV_USER_AUTHORIZED_KEYS: $NODEPOOL_PUBKEY
-      $DIB_DISTRIBUTION_MIRROR_FEDORA
-      $DIB_GET_PIP
-      $DIB_GLEAN_INSTALLTYPE
-      $DIB_GLEAN_REPOLOCATION
-      $DIB_GLEAN_REPOREF
-<<<<<<< HEAD
-  - name: opensuse-423
-    pause: $NODEPOOL_PAUSE_OPENSUSE_423_DIB
-    rebuild-age: 86400
-    elements:
-      - opensuse-minimal
-=======
-  - name: fedora-26
-    pause: $NODEPOOL_PAUSE_FEDORA_26_DIB
-    rebuild-age: 86400
-    elements:
-      - fedora-minimal
->>>>>>> d0725ed3
-      - vm
-      - simple-init
-      - devuser
-      - openssh-server
-      - nodepool-setup
-<<<<<<< HEAD
-    release: 42.3
-=======
-    release: 26
->>>>>>> d0725ed3
     env-vars:
       TMPDIR: $NODEPOOL_DIB_BASE_PATH/tmp
       DIB_CHECKSUM: '1'
@@ -557,15 +489,7 @@
         openstack --os-project-name demo --os-username demo security group rule create --ingress --protocol tcp --dst-port 1:65535 --remote-ip 0.0.0.0/0 default
 
         openstack --os-project-name demo --os-username demo security group rule create --ingress --protocol udp --dst-port 1:65535 --remote-ip 0.0.0.0/0 default
-<<<<<<< HEAD
-
-=======
->>>>>>> d0725ed3
-    fi
-
-    # create root keypair to use with glean for devstack cloud.
-    nova --os-project-name demo --os-username demo \
-        keypair-add --pub-key $NODEPOOL_PUBKEY $NODEPOOL_KEY_NAME
+    fi
 
     export PATH=$NODEPOOL_INSTALL/bin:$PATH
 
@@ -573,12 +497,9 @@
     export STATSD_HOST=localhost
     export STATSD_PORT=8125
     run_process statsd "/usr/bin/socat -u udp-recv:$STATSD_PORT -"
-<<<<<<< HEAD
-=======
 
     # Ensure our configuration is valid.
     $NODEPOOL_INSTALL/bin/nodepool -c $NODEPOOL_CONFIG config-validate
->>>>>>> d0725ed3
 
     run_process nodepool-launcher "$NODEPOOL_INSTALL/bin/nodepool-launcher -c $NODEPOOL_CONFIG -s $NODEPOOL_SECURE -l $NODEPOOL_LOGGING -d"
     run_process nodepool-builder "$NODEPOOL_INSTALL/bin/nodepool-builder -c $NODEPOOL_CONFIG -l $NODEPOOL_LOGGING -d"
