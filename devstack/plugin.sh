#!/bin/bash
#
# Copyright 2015 Hewlett-Packard Development Company, L.P.
#
# Licensed under the Apache License, Version 2.0 (the "License"); you may
# not use this file except in compliance with the License. You may obtain
# a copy of the License at
#
#    http://www.apache.org/licenses/LICENSE-2.0
#
# Unless required by applicable law or agreed to in writing, software
# distributed under the License is distributed on an "AS IS" BASIS, WITHOUT
# WARRANTIES OR CONDITIONS OF ANY KIND, either express or implied. See the
# License for the specific language governing permissions and limitations
# under the License.

NODEPOOL_PUBKEY=$HOME/.ssh/id_nodepool.pub
NODEPOOL_INSTALL=$HOME/nodepool-venv
NODEPOOL_CACHE_GET_PIP=/opt/stack/cache/files/get-pip.py

# Install shade from git if requested. If not requested
# nodepool install will pull it in.
function install_shade {
    if use_library_from_git "shade"; then
        GITREPO["shade"]=$SHADE_REPO_URL
        GITDIR["shade"]=$DEST/shade
        GITBRANCH["shade"]=$SHADE_REPO_REF
        git_clone_by_name "shade"
        # Install shade globally, because the job config has LIBS_FROM_GIT
        # and if we don't install it globally, all hell breaks loose
        setup_dev_lib "shade"
        # BUT - install shade into a virtualenv so that we don't have issues
        # with OpenStack constraints affecting the shade dependency install.
        # This particularly shows up with os-client-config
        $NODEPOOL_INSTALL/bin/pip install -e $DEST/shade
    fi
}

function install_diskimage_builder {
    if use_library_from_git "diskimage-builder"; then
        GITREPO["diskimage-builder"]=$DISKIMAGE_BUILDER_REPO_URL
        GITDIR["diskimage-builder"]=$DEST/diskimage-builder
        GITBRANCH["diskimage-builder"]=$DISKIMAGE_BUILDER_REPO_REF
        git_clone_by_name "diskimage-builder"
        setup_dev_lib "diskimage-builder"
        $NODEPOOL_INSTALL/bin/pip install -e $DEST/diskimage-builder
    fi
}

function install_glean {
    if use_library_from_git "glean"; then
        GITREPO["glean"]=$GLEAN_REPO_URL
        GITDIR["glean"]=$DEST/glean
        GITBRANCH["glean"]=$GLEAN_REPO_REF
        git_clone_by_name "glean"
        setup_dev_lib "glean"
        $NODEPOOL_INSTALL/bin/pip install -e $DEST/glean
    fi
}


# Install nodepool code
function install_nodepool {
    virtualenv $NODEPOOL_INSTALL
    install_shade
    install_diskimage_builder
    install_glean

    setup_develop $DEST/nodepool
    $NODEPOOL_INSTALL/bin/pip install -e $DEST/nodepool
}

# requires some globals from devstack, which *might* not be stable api
# points. If things break, investigate changes in those globals first.

function nodepool_write_elements {
    sudo mkdir -p $(dirname $NODEPOOL_CONFIG)/elements/nodepool-setup/install.d
    sudo mkdir -p $(dirname $NODEPOOL_CONFIG)/elements/nodepool-setup/root.d
    cat > /tmp/01-nodepool-setup <<EOF
sudo mkdir -p /etc/nodepool
# Make it world writeable so nodepool can write here later.
sudo chmod 777 /etc/nodepool
EOF
    cat > /tmp/50-apt-allow-unauthenticated <<EOF
if [ -d "\$TARGET_ROOT/etc/apt/apt.conf.d" ]; then
    echo "APT::Get::AllowUnauthenticated \"true\";" | sudo tee \$TARGET_ROOT/etc/apt/apt.conf.d/95allow-unauthenticated
fi
EOF
    sudo mv /tmp/01-nodepool-setup \
        $(dirname $NODEPOOL_CONFIG)/elements/nodepool-setup/install.d/01-nodepool-setup
    sudo chmod a+x \
        $(dirname $NODEPOOL_CONFIG)/elements/nodepool-setup/install.d/01-nodepool-setup
    sudo mv /tmp/50-apt-allow-unauthenticated \
        $(dirname $NODEPOOL_CONFIG)/elements/nodepool-setup/root.d/50-apt-allow-unauthenticated
    sudo chmod a+x \
        $(dirname $NODEPOOL_CONFIG)/elements/nodepool-setup/root.d/50-apt-allow-unauthenticated
    sudo mkdir -p $NODEPOOL_DIB_BASE_PATH/images
    sudo mkdir -p $NODEPOOL_DIB_BASE_PATH/tmp
    sudo mkdir -p $NODEPOOL_DIB_BASE_PATH/cache
    sudo chown -R stack:stack $NODEPOOL_DIB_BASE_PATH
}

function nodepool_write_config {
    sudo mkdir -p $(dirname $NODEPOOL_CONFIG)
    sudo mkdir -p $(dirname $NODEPOOL_SECURE)

    cat > /tmp/logging.conf <<EOF
[formatters]
keys=simple

[loggers]
keys=root,nodepool,shade,kazoo,keystoneauth,novaclient

[handlers]
keys=console

[logger_root]
level=WARNING
handlers=console

[logger_nodepool]
level=DEBUG
handlers=console
qualname=nodepool
propagate=0

[logger_shade]
level=DEBUG
handlers=console
qualname=shade
propagate=0

[logger_keystoneauth]
level=DEBUG
handlers=console
qualname=keystoneauth
propagate=0

[logger_novaclient]
level=DEBUG
handlers=console
qualname=novaclient
propagate=0

[logger_kazoo]
level=INFO
handlers=console
qualname=kazoo
propagate=0

[handler_console]
level=DEBUG
class=StreamHandler
formatter=simple
args=(sys.stdout,)

[formatter_simple]
format=%(asctime)s %(levelname)s %(name)s: %(message)s
datefmt=
EOF

    sudo mv /tmp/logging.conf $NODEPOOL_LOGGING

    cat > /tmp/secure.conf << EOF
# Empty
EOF
    sudo mv /tmp/secure.conf $NODEPOOL_SECURE

    if use_library_from_git "glean"; then
        git --git-dir=$DEST/glean/.git checkout -b devstack
        DIB_GLEAN_INSTALLTYPE="DIB_INSTALLTYPE_simple_init: 'repo'"
        DIB_GLEAN_REPOLOCATION="DIB_REPOLOCATION_glean: '$DEST/glean'"
        DIB_GLEAN_REPOREF="DIB_REPOREF_glean: 'devstack'"
    fi

    if [ -f $NODEPOOL_CACHE_GET_PIP ] ; then
        DIB_GET_PIP="DIB_REPOLOCATION_pip_and_virtualenv: file://$NODEPOOL_CACHE_GET_PIP"
    fi
    if [ -f /etc/nodepool/provider ] ; then
        source /etc/nodepool/provider

        NODEPOOL_MIRROR_HOST=${NODEPOOL_MIRROR_HOST:-mirror.$NODEPOOL_REGION.$NODEPOOL_CLOUD.openstack.org}
        NODEPOOL_MIRROR_HOST=$(echo $NODEPOOL_MIRROR_HOST|tr '[:upper:]' '[:lower:]')

        NODEPOOL_CENTOS_MIRROR=${NODEPOOL_CENTOS_MIRROR:-http://$NODEPOOL_MIRROR_HOST/centos}
        NODEPOOL_DEBIAN_MIRROR=${NODEPOOL_DEBIAN_MIRROR:-http://$NODEPOOL_MIRROR_HOST/debian}
        NODEPOOL_UBUNTU_MIRROR=${NODEPOOL_UBUNTU_MIRROR:-http://$NODEPOOL_MIRROR_HOST/ubuntu}

        DIB_DISTRIBUTION_MIRROR_CENTOS="DIB_DISTRIBUTION_MIRROR: $NODEPOOL_CENTOS_MIRROR"
        DIB_DISTRIBUTION_MIRROR_DEBIAN="DIB_DISTRIBUTION_MIRROR: $NODEPOOL_DEBIAN_MIRROR"
        DIB_DISTRIBUTION_MIRROR_UBUNTU="DIB_DISTRIBUTION_MIRROR: $NODEPOOL_UBUNTU_MIRROR"
        DIB_DEBOOTSTRAP_EXTRA_ARGS="DIB_DEBOOTSTRAP_EXTRA_ARGS: '--no-check-gpg'"
    fi

    cat > /tmp/nodepool.yaml <<EOF
# You will need to make and populate this path as necessary,
# cloning nodepool does not do this. Further in this doc we have an
# example element.
elements-dir: $(dirname $NODEPOOL_CONFIG)/elements
images-dir: $NODEPOOL_DIB_BASE_PATH/images

zookeeper-servers:
  - host: localhost
    port: 2181

labels:
  - name: centos-7
    min-ready: 1
<<<<<<< HEAD
=======
    providers:
      - name: devstack
  - name: debian-jessie
    image: debian-jessie
    min-ready: 1
    providers:
      - name: devstack
>>>>>>> 3f9d2af6
  - name: fedora-25
    min-ready: 1
  - name: ubuntu-precise
    min-ready: 1
  - name: ubuntu-trusty
    min-ready: 1
  - name: ubuntu-xenial
    min-ready: 1

providers:
  - name: devstack
    region-name: '$REGION_NAME'
    cloud: devstack
    # Long boot timeout to deal with potentially nested virt.
    boot-timeout: 600
    launch-timeout: 900
    rate: 0.25
    diskimages:
      - name: centos-7
        config-drive: true
      - name: debian-jessie
        min-ram: 512
        name-filter: 'nodepool'
        username: devuser
        private-key: $NODEPOOL_KEY
        config-drive: true
      - name: fedora-25
        config-drive: true
      - name: ubuntu-precise
        config-drive: true
      - name: ubuntu-trusty
        config-drive: true
      - name: ubuntu-xenial
        config-drive: true
    pools:
      - name: main
        max-servers: 5
        labels:
          - name: centos-7
            diskimage: centos-7
            min-ram: 1024
            name-filter: 'nodepool'
          - name: fedora-25
            diskimage: fedora-25
            min-ram: 1024
            name-filter: 'nodepool'
          - name: ubuntu-precise
            diskimage: ubuntu-precise
            min-ram: 512
            name-filter: 'nodepool'
          - name: ubuntu-trusty
            diskimage: ubuntu-trusty
            min-ram: 512
            name-filter: 'nodepool'
          - name: ubuntu-xenial
            diskimage: ubuntu-xenial
            min-ram: 512
            name-filter: 'nodepool'

diskimages:
  - name: centos-7
    pause: $NODEPOOL_PAUSE_CENTOS_7_DIB
    rebuild-age: 86400
    elements:
      - centos-minimal
      - vm
      - simple-init
      - devuser
      - openssh-server
      - nodepool-setup
    env-vars:
      TMPDIR: $NODEPOOL_DIB_BASE_PATH/tmp
      DIB_CHECKSUM: '1'
      DIB_IMAGE_CACHE: $NODEPOOL_DIB_BASE_PATH/cache
      DIB_DEV_USER_AUTHORIZED_KEYS: $NODEPOOL_PUBKEY
      $DIB_DISTRIBUTION_MIRROR_CENTOS
      $DIB_GET_PIP
      $DIB_GLEAN_INSTALLTYPE
      $DIB_GLEAN_REPOLOCATION
      $DIB_GLEAN_REPOREF
  - name: debian-jessie
    pause: $NODEPOOL_PAUSE_DEBIAN_JESSIE_DIB
    rebuild-age: 86400
    elements:
      - debian-minimal
      - vm
      - simple-init
      - devuser
      - openssh-server
      - nodepool-setup
    release: jessie
    env-vars:
      TMPDIR: $NODEPOOL_DIB_BASE_PATH/tmp
      DIB_CHECKSUM: '1'
      DIB_IMAGE_CACHE: $NODEPOOL_DIB_BASE_PATH/cache
      DIB_APT_LOCAL_CACHE: '0'
      DIB_DISABLE_APT_CLEANUP: '1'
      DIB_DEV_USER_AUTHORIZED_KEYS: $NODEPOOL_PUBKEY
      DIB_DEBIAN_COMPONENTS: 'main'
      $DIB_DISTRIBUTION_MIRROR_DEBIAN
      $DIB_DEBOOTSTRAP_EXTRA_ARGS
      $DIB_GET_PIP
      $DIB_GLEAN_INSTALLTYPE
      $DIB_GLEAN_REPOLOCATION
      $DIB_GLEAN_REPOREF
  - name: fedora-25
    pause: $NODEPOOL_PAUSE_FEDORA_25_DIB
    rebuild-age: 86400
    elements:
      - fedora-minimal
      - vm
      - simple-init
      - devuser
      - openssh-server
      - nodepool-setup
    release: 25
    env-vars:
      TMPDIR: $NODEPOOL_DIB_BASE_PATH/tmp
      DIB_CHECKSUM: '1'
      DIB_IMAGE_CACHE: $NODEPOOL_DIB_BASE_PATH/cache
      DIB_DEV_USER_AUTHORIZED_KEYS: $NODEPOOL_PUBKEY
      $DIB_GET_PIP
      $DIB_GLEAN_INSTALLTYPE
      $DIB_GLEAN_REPOLOCATION
      $DIB_GLEAN_REPOREF
  - name: ubuntu-precise
    pause: $NODEPOOL_PAUSE_UBUNTU_PRECISE_DIB
    rebuild-age: 86400
    elements:
      - ubuntu-minimal
      - vm
      - simple-init
      - devuser
      - openssh-server
      - nodepool-setup
    release: precise
    env-vars:
      TMPDIR: $NODEPOOL_DIB_BASE_PATH/tmp
      DIB_CHECKSUM: '1'
      DIB_IMAGE_CACHE: $NODEPOOL_DIB_BASE_PATH/cache
      DIB_APT_LOCAL_CACHE: '0'
      DIB_DISABLE_APT_CLEANUP: '1'
      DIB_DEV_USER_AUTHORIZED_KEYS: $NODEPOOL_PUBKEY
      DIB_DEBIAN_COMPONENTS: 'main,universe'
      $DIB_GET_PIP
      $DIB_GLEAN_INSTALLTYPE
      $DIB_GLEAN_REPOLOCATION
      $DIB_GLEAN_REPOREF
  - name: ubuntu-trusty
    pause: $NODEPOOL_PAUSE_UBUNTU_TRUSTY_DIB
    rebuild-age: 86400
    elements:
      - ubuntu-minimal
      - vm
      - simple-init
      - devuser
      - openssh-server
      - nodepool-setup
    release: trusty
    env-vars:
      TMPDIR: $NODEPOOL_DIB_BASE_PATH/tmp
      DIB_CHECKSUM: '1'
      DIB_IMAGE_CACHE: $NODEPOOL_DIB_BASE_PATH/cache
      DIB_APT_LOCAL_CACHE: '0'
      DIB_DISABLE_APT_CLEANUP: '1'
      DIB_DEV_USER_AUTHORIZED_KEYS: $NODEPOOL_PUBKEY
      DIB_DEBIAN_COMPONENTS: 'main,universe'
      $DIB_DISTRIBUTION_MIRROR_UBUNTU
      $DIB_DEBOOTSTRAP_EXTRA_ARGS
      $DIB_GET_PIP
      $DIB_GLEAN_INSTALLTYPE
      $DIB_GLEAN_REPOLOCATION
      $DIB_GLEAN_REPOREF
  - name: ubuntu-xenial
    pause: $NODEPOOL_PAUSE_UBUNTU_XENIAL_DIB
    rebuild-age: 86400
    elements:
      - ubuntu-minimal
      - vm
      - simple-init
      - devuser
      - openssh-server
      - nodepool-setup
    release: xenial
    env-vars:
      TMPDIR: $NODEPOOL_DIB_BASE_PATH/tmp
      DIB_CHECKSUM: '1'
      DIB_IMAGE_CACHE: $NODEPOOL_DIB_BASE_PATH/cache
      DIB_APT_LOCAL_CACHE: '0'
      DIB_DISABLE_APT_CLEANUP: '1'
      DIB_DEV_USER_AUTHORIZED_KEYS: $NODEPOOL_PUBKEY
      DIB_DEBIAN_COMPONENTS: 'main,universe'
      $DIB_DISTRIBUTION_MIRROR_UBUNTU
      $DIB_DEBOOTSTRAP_EXTRA_ARGS
      $DIB_GET_PIP
      $DIB_GLEAN_INSTALLTYPE
      $DIB_GLEAN_REPOLOCATION
      $DIB_GLEAN_REPOREF
EOF

    sudo mv /tmp/nodepool.yaml $NODEPOOL_CONFIG
    cp /etc/openstack/clouds.yaml /tmp
    cat >>/tmp/clouds.yaml <<EOF
cache:
  max_age: 3600
  class: dogpile.cache.dbm
  arguments:
    filename: $HOME/.cache/openstack/shade.dbm
  expiration:
    floating-ip: 5
    server: 5
    port: 5
# TODO(pabelanger): Remove once glean fully supports IPv6.
client:
  force_ipv4: True
EOF
    sudo mv /tmp/clouds.yaml /etc/openstack/clouds.yaml
    mkdir -p $HOME/.cache/openstack/
}

# Create configs
# Setup custom flavor
function configure_nodepool {
    # write the nodepool config
    nodepool_write_config

    # write the elements
    nodepool_write_elements
}

function start_nodepool {
    # build a custom flavor that's more friendly to nodepool
    local available_flavors=$(nova flavor-list)
    if [[ ! ( $available_flavors =~ 'nodepool-512' ) ]]; then
        nova flavor-create nodepool-512 64 512 0 1
    fi
    if [[ ! ( $available_flavors =~ 'nodepool-1024' ) ]]; then
        nova flavor-create nodepool-1024 128 1024 0 1
    fi

    # build sec group rules to reach the nodes, we need to do this
    # this late because nova hasn't started until this phase.
    if [[ -z $(nova secgroup-list-rules default | grep 'tcp' | grep '65535') ]]; then
        nova --os-project-name demo --os-username demo \
             secgroup-add-rule default tcp 1 65535 0.0.0.0/0
        nova --os-project-name demo --os-username demo \
             secgroup-add-rule default udp 1 65535 0.0.0.0/0
    fi

    export PATH=$NODEPOOL_INSTALL/bin:$PATH

    # run a fake statsd so we test stats sending paths
    export STATSD_HOST=localhost
    export STATSD_PORT=8125
    run_process statsd "socat -u udp-recv:$STATSD_PORT -"

    run_process nodepool-launcher "$NODEPOOL_INSTALL/bin/nodepool-launcher -c $NODEPOOL_CONFIG -s $NODEPOOL_SECURE -l $NODEPOOL_LOGGING -d"
    run_process nodepool-builder "$NODEPOOL_INSTALL/bin/nodepool-builder -c $NODEPOOL_CONFIG -l $NODEPOOL_LOGGING -d"
    :
}

function shutdown_nodepool {
    stop_process nodepool
    :
}

function cleanup_nodepool {
    :
}

# check for service enabled
if is_service_enabled nodepool-launcher; then

    if [[ "$1" == "stack" && "$2" == "install" ]]; then
        # Perform installation of service source
        echo_summary "Installing nodepool"
        install_nodepool

    elif [[ "$1" == "stack" && "$2" == "post-config" ]]; then
        # Configure after the other layer 1 and 2 services have been configured
        echo_summary "Configuring nodepool"
        configure_nodepool

    elif [[ "$1" == "stack" && "$2" == "test-config" ]]; then
        # Initialize and start the nodepool service
        echo_summary "Initializing nodepool"
        start_nodepool
    fi

    if [[ "$1" == "unstack" ]]; then
        # Shut down nodepool services
        # no-op
        shutdown_nodepool
    fi

    if [[ "$1" == "clean" ]]; then
        # Remove state and transient data
        # Remember clean.sh first calls unstack.sh
        # no-op
        cleanup_nodepool
    fi
fi<|MERGE_RESOLUTION|>--- conflicted
+++ resolved
@@ -206,16 +206,8 @@
 labels:
   - name: centos-7
     min-ready: 1
-<<<<<<< HEAD
-=======
-    providers:
-      - name: devstack
   - name: debian-jessie
-    image: debian-jessie
     min-ready: 1
-    providers:
-      - name: devstack
->>>>>>> 3f9d2af6
   - name: fedora-25
     min-ready: 1
   - name: ubuntu-precise
