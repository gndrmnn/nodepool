images-dir: tools/images

zookeeper-servers:
  - host: localhost

diskimages:
  - name: fake-nodepool
    elements:
      - fedora
      - vm
    release: 21
    env-vars:
      TMPDIR: /opt/dib_tmp
      DIB_IMAGE_CACHE: /opt/dib_cache
      DIB_CLOUD_IMAGES: http://download.fedoraproject.org/pub/fedora/linux/releases/test/21-Beta/Cloud/Images/x86_64/
      BASE_IMAGE_FILE: Fedora-Cloud-Base-20141029-21_Beta.x86_64.qcow2

labels:
  - name: small-fake
    min-ready: 2
  - name: big-fake
    min-ready: 2

providers:
  - name: fake-provider
<<<<<<< HEAD
=======
    driver: fake
>>>>>>> d0725ed3
    region-name: 'fake-region'
    diskimages:
      - name: fake-nodepool
    pools:
      - name: main
        max-servers: 96
        labels:
          - name: big-fake
            diskimage: fake-nodepool
            min-ram: 8192
            flavor-name: 'Fake'<|MERGE_RESOLUTION|>--- conflicted
+++ resolved
@@ -23,10 +23,7 @@
 
 providers:
   - name: fake-provider
-<<<<<<< HEAD
-=======
     driver: fake
->>>>>>> d0725ed3
     region-name: 'fake-region'
     diskimages:
       - name: fake-nodepool
