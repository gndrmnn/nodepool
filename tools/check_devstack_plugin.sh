#!/bin/bash -ex

NODEPOOL_INSTALL=${NODEPOOL_INSTALL:-/opt/stack/new/nodepool-venv}
NODEPOOL_CONFIG=${NODEPOOL_CONFIG:-/etc/nodepool/nodepool.yaml}
NODEPOOL_SECURE=${NODEPOOL_SECURE:-/etc/nodepool/secure.conf}
NODEPOOL="$NODEPOOL_INSTALL/bin/nodepool -c $NODEPOOL_CONFIG -s $NODEPOOL_SECURE"

# Flags to control which images we build.
# NOTE(pabelanger): Be sure to also update devstack/settings if you change the
# defaults.
NODEPOOL_PAUSE_CENTOS_7_DIB=${NODEPOOL_PAUSE_CENTOS_7_DIB:-true}
NODEPOOL_PAUSE_DEBIAN_JESSIE_DIB=${NODEPOOL_PAUSE_DEBIAN_JESSIE_DIB:-true}
<<<<<<< HEAD
NODEPOOL_PAUSE_FEDORA_26_DIB=${NODEPOOL_PAUSE_FEDORA_26_DIB:-true}
NODEPOOL_PAUSE_OPENSUSE_423_DIB=${NODEPOOL_PAUSE_OPENSUSE_423_DIB:-true}
=======
NODEPOOL_PAUSE_FEDORA_25_DIB=${NODEPOOL_PAUSE_FEDORA_25_DIB:-true}
NODEPOOL_PAUSE_FEDORA_26_DIB=${NODEPOOL_PAUSE_FEDORA_26_DIB:-true}
>>>>>>> d0725ed3
NODEPOOL_PAUSE_UBUNTU_TRUSTY_DIB=${NODEPOOL_PAUSE_UBUNTU_TRUSTY_DIB:-false}
NODEPOOL_PAUSE_UBUNTU_XENIAL_DIB=${NODEPOOL_PAUSE_UBUNTU_XENIAL_DIB:-true}

function sshintonode {
    name=$1
    state='ready'

    node=`$NODEPOOL list | grep $name | grep $state | cut -d '|' -f11 | tr -d ' '`
    /tmp/ssh_wrapper $node ls /
}

function waitforimage {
    name=$1
    state='ready'

    while ! $NODEPOOL image-list | grep $name | grep $state; do
        $NODEPOOL image-list > /tmp/.nodepool-image-list.txt
        $NODEPOOL list > /tmp/.nodepool-list.txt
        sudo mv /tmp/.nodepool-image-list.txt $WORKSPACE/logs/nodepool-image-list.txt
        sudo mv /tmp/.nodepool-list.txt $WORKSPACE/logs/nodepool-list.txt
        sleep 10
    done
}

function waitfornode {
    name=$1
    state='ready'

    while ! $NODEPOOL list | grep $name | grep $state | grep "unlocked"; do
        $NODEPOOL image-list > /tmp/.nodepool-image-list.txt
        $NODEPOOL list > /tmp/.nodepool-list.txt
        sudo mv /tmp/.nodepool-image-list.txt $WORKSPACE/logs/nodepool-image-list.txt
        sudo mv /tmp/.nodepool-list.txt $WORKSPACE/logs/nodepool-list.txt
        sleep 10
    done
}

if [ $NODEPOOL_PAUSE_CENTOS_7_DIB = 'false' ]; then
    # check that image built
    waitforimage centos-7
    # check image was bootable
    waitfornode centos-7
    # check ssh for root user
    sshintonode centos-7
fi

if [ $NODEPOOL_PAUSE_DEBIAN_JESSIE_DIB = 'false' ]; then
    # check that image built
    waitforimage debian-jessie
    # check image was bootable
    waitfornode debian-jessie
    # check ssh for root user
    sshintonode debian-jessie
fi

if [ $NODEPOOL_PAUSE_FEDORA_26_DIB = 'false' ]; then
    # check that image built
    waitforimage fedora-26
    # check image was bootable
    waitfornode fedora-26
    # check ssh for root user
    sshintonode fedora-26
fi

<<<<<<< HEAD
if [ $NODEPOOL_PAUSE_OPENSUSE_423_DIB = 'false' ]; then
    # check that image built
    waitforimage opensuse-423
    # check image was bootable
    waitfornode opensuse-423
    # check ssh for root user
    sshintonode opensuse-423
=======
if [ $NODEPOOL_PAUSE_FEDORA_26_DIB = 'false' ]; then
    # check that image built
    waitforimage fedora-26
    # check image was bootable
    waitfornode fedora-26
>>>>>>> d0725ed3
fi

if [ $NODEPOOL_PAUSE_UBUNTU_TRUSTY_DIB = 'false' ]; then
    # check that image built
    waitforimage ubuntu-trusty
    # check image was bootable
    waitfornode ubuntu-trusty
    # check ssh for root user
    sshintonode ubuntu-trusty
fi

if [ $NODEPOOL_PAUSE_UBUNTU_XENIAL_DIB = 'false' ]; then
    # check that image built
    waitforimage ubuntu-xenial
    # check image was bootable
    waitfornode ubuntu-xenial
    # check ssh for root user
    sshintonode ubuntu-xenial
fi

set -o errexit
# Show the built nodes
$NODEPOOL list

# Try to delete the nodes that were just built
$NODEPOOL delete --now 0000000000

# show the deleted nodes (and their replacements may be building)
$NODEPOOL list<|MERGE_RESOLUTION|>--- conflicted
+++ resolved
@@ -10,23 +10,10 @@
 # defaults.
 NODEPOOL_PAUSE_CENTOS_7_DIB=${NODEPOOL_PAUSE_CENTOS_7_DIB:-true}
 NODEPOOL_PAUSE_DEBIAN_JESSIE_DIB=${NODEPOOL_PAUSE_DEBIAN_JESSIE_DIB:-true}
-<<<<<<< HEAD
-NODEPOOL_PAUSE_FEDORA_26_DIB=${NODEPOOL_PAUSE_FEDORA_26_DIB:-true}
-NODEPOOL_PAUSE_OPENSUSE_423_DIB=${NODEPOOL_PAUSE_OPENSUSE_423_DIB:-true}
-=======
 NODEPOOL_PAUSE_FEDORA_25_DIB=${NODEPOOL_PAUSE_FEDORA_25_DIB:-true}
 NODEPOOL_PAUSE_FEDORA_26_DIB=${NODEPOOL_PAUSE_FEDORA_26_DIB:-true}
->>>>>>> d0725ed3
 NODEPOOL_PAUSE_UBUNTU_TRUSTY_DIB=${NODEPOOL_PAUSE_UBUNTU_TRUSTY_DIB:-false}
 NODEPOOL_PAUSE_UBUNTU_XENIAL_DIB=${NODEPOOL_PAUSE_UBUNTU_XENIAL_DIB:-true}
-
-function sshintonode {
-    name=$1
-    state='ready'
-
-    node=`$NODEPOOL list | grep $name | grep $state | cut -d '|' -f11 | tr -d ' '`
-    /tmp/ssh_wrapper $node ls /
-}
 
 function waitforimage {
     name=$1
@@ -59,8 +46,6 @@
     waitforimage centos-7
     # check image was bootable
     waitfornode centos-7
-    # check ssh for root user
-    sshintonode centos-7
 fi
 
 if [ $NODEPOOL_PAUSE_DEBIAN_JESSIE_DIB = 'false' ]; then
@@ -68,8 +53,13 @@
     waitforimage debian-jessie
     # check image was bootable
     waitfornode debian-jessie
-    # check ssh for root user
-    sshintonode debian-jessie
+fi
+
+if [ $NODEPOOL_PAUSE_FEDORA_25_DIB = 'false' ]; then
+    # check that image built
+    waitforimage fedora-25
+    # check image was bootable
+    waitfornode fedora-25
 fi
 
 if [ $NODEPOOL_PAUSE_FEDORA_26_DIB = 'false' ]; then
@@ -77,25 +67,6 @@
     waitforimage fedora-26
     # check image was bootable
     waitfornode fedora-26
-    # check ssh for root user
-    sshintonode fedora-26
-fi
-
-<<<<<<< HEAD
-if [ $NODEPOOL_PAUSE_OPENSUSE_423_DIB = 'false' ]; then
-    # check that image built
-    waitforimage opensuse-423
-    # check image was bootable
-    waitfornode opensuse-423
-    # check ssh for root user
-    sshintonode opensuse-423
-=======
-if [ $NODEPOOL_PAUSE_FEDORA_26_DIB = 'false' ]; then
-    # check that image built
-    waitforimage fedora-26
-    # check image was bootable
-    waitfornode fedora-26
->>>>>>> d0725ed3
 fi
 
 if [ $NODEPOOL_PAUSE_UBUNTU_TRUSTY_DIB = 'false' ]; then
@@ -103,8 +74,6 @@
     waitforimage ubuntu-trusty
     # check image was bootable
     waitfornode ubuntu-trusty
-    # check ssh for root user
-    sshintonode ubuntu-trusty
 fi
 
 if [ $NODEPOOL_PAUSE_UBUNTU_XENIAL_DIB = 'false' ]; then
@@ -112,8 +81,6 @@
     waitforimage ubuntu-xenial
     # check image was bootable
     waitfornode ubuntu-xenial
-    # check ssh for root user
-    sshintonode ubuntu-xenial
 fi
 
 set -o errexit
