elements-dir: .
images-dir: '{images_dir}'

zookeeper-servers:
  - host: {zookeeper_host}
    port: {zookeeper_port}
    chroot: {zookeeper_chroot}

labels:
  - name: fake-label1
    min-ready: 1

  - name: fake-label2
    min-ready: 1

providers:
  - name: fake-provider1
    cloud: fake
    driver: fake
    region-name: fake-region
<<<<<<< HEAD
    username: 'fake'
    password: 'fake'
    auth-url: 'fake'
    project-id: 'fake'
    max-servers: 96
    pool: 'fake'
    networks:
      - net-id: 'ipv6-uuid'
    ipv6-preferred: True
=======
>>>>>>> d0725ed3
    rate: 0.0001
    diskimages:
      - name: fake-image
    pools:
      - name: main
        max-servers: 96
        networks:
          # This activates a flag in fakeprovider to give us an ipv6
          # network
          - 'fake-ipv6-network-name'
        labels:
          - name: fake-label1
            diskimage: fake-image
            min-ram: 8192

  - name: fake-provider2
    cloud: fake
    driver: fake
    region-name: fake-region
<<<<<<< HEAD
    username: 'fake'
    password: 'fake'
    auth-url: 'fake'
    project-id: 'fake'
    max-servers: 96
    pool: 'fake'
    networks:
      - net-id: 'ipv6-uuid'
=======
>>>>>>> d0725ed3
    rate: 0.0001
    diskimages:
      - name: fake-image
<<<<<<< HEAD
        min-ram: 8192
        name-filter: 'Fake'
        meta:
          key: value
          key2: value

  - name: fake-provider3
    region-name: fake-region
    username: 'fake'
    password: 'fake'
    auth-url: 'fake'
    project-id: 'fake'
    max-servers: 96
    pool: 'fake'
    networks:
      - net-id: 'some-uuid'
    ipv6-preferred: True
    rate: 0.0001
    images:
      - name: fake-image
        min-ram: 8192
        name-filter: 'Fake'
        meta:
          key: value
          key2: value

targets:
  - name: fake-target
=======
    pools:
      - name: main
        max-servers: 96
        networks:
          - 'some-name'
        labels:
          - name: fake-label2
            diskimage: fake-image
            min-ram: 8192
>>>>>>> d0725ed3

diskimages:
  - name: fake-image
    elements:
      - fedora
      - vm
    release: 21
    env-vars:
      TMPDIR: /opt/dib_tmp
      DIB_IMAGE_CACHE: /opt/dib_cache
      DIB_CLOUD_IMAGES: http://download.fedoraproject.org/pub/fedora/linux/releases/test/21-Beta/Cloud/Images/x86_64/
      BASE_IMAGE_FILE: Fedora-Cloud-Base-20141029-21_Beta.x86_64.qcow2<|MERGE_RESOLUTION|>--- conflicted
+++ resolved
@@ -18,18 +18,6 @@
     cloud: fake
     driver: fake
     region-name: fake-region
-<<<<<<< HEAD
-    username: 'fake'
-    password: 'fake'
-    auth-url: 'fake'
-    project-id: 'fake'
-    max-servers: 96
-    pool: 'fake'
-    networks:
-      - net-id: 'ipv6-uuid'
-    ipv6-preferred: True
-=======
->>>>>>> d0725ed3
     rate: 0.0001
     diskimages:
       - name: fake-image
@@ -49,50 +37,9 @@
     cloud: fake
     driver: fake
     region-name: fake-region
-<<<<<<< HEAD
-    username: 'fake'
-    password: 'fake'
-    auth-url: 'fake'
-    project-id: 'fake'
-    max-servers: 96
-    pool: 'fake'
-    networks:
-      - net-id: 'ipv6-uuid'
-=======
->>>>>>> d0725ed3
     rate: 0.0001
     diskimages:
       - name: fake-image
-<<<<<<< HEAD
-        min-ram: 8192
-        name-filter: 'Fake'
-        meta:
-          key: value
-          key2: value
-
-  - name: fake-provider3
-    region-name: fake-region
-    username: 'fake'
-    password: 'fake'
-    auth-url: 'fake'
-    project-id: 'fake'
-    max-servers: 96
-    pool: 'fake'
-    networks:
-      - net-id: 'some-uuid'
-    ipv6-preferred: True
-    rate: 0.0001
-    images:
-      - name: fake-image
-        min-ram: 8192
-        name-filter: 'Fake'
-        meta:
-          key: value
-          key2: value
-
-targets:
-  - name: fake-target
-=======
     pools:
       - name: main
         max-servers: 96
@@ -102,7 +49,6 @@
           - name: fake-label2
             diskimage: fake-image
             min-ram: 8192
->>>>>>> d0725ed3
 
 diskimages:
   - name: fake-image
