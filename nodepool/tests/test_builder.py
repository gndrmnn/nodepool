--- conflicted
+++ resolved
@@ -127,11 +127,7 @@
         pool = self.useNodepool(configfile, watermark_sleep=1)
         # NOTE(pabelanger): Disable CleanupWorker thread for nodepool-builder
         # as we currently race it to validate our failed uploads.
-<<<<<<< HEAD
-        self._useBuilder(configfile, cleanup_interval=0)
-=======
         self.useBuilder(configfile, cleanup_interval=0)
->>>>>>> d0725ed3
         pool.start()
         self.waitForImage('fake-provider', 'fake-image')
         nodes = self.waitForNodes('fake-label')
