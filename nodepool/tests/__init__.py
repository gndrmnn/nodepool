--- conflicted
+++ resolved
@@ -254,27 +254,17 @@
 
 
 class BuilderFixture(fixtures.Fixture):
-<<<<<<< HEAD
-    def __init__(self, configfile, cleanup_interval):
-        super(BuilderFixture, self).__init__()
-        self.configfile = configfile
-=======
     def __init__(self, configfile, cleanup_interval, securefile=None):
         super(BuilderFixture, self).__init__()
         self.configfile = configfile
         self.securefile = securefile
->>>>>>> d0725ed3
         self.cleanup_interval = cleanup_interval
         self.builder = None
 
     def setUp(self):
         super(BuilderFixture, self).setUp()
-<<<<<<< HEAD
-        self.builder = builder.NodePoolBuilder(self.configfile)
-=======
         self.builder = builder.NodePoolBuilder(
             self.configfile, secure_path=self.securefile)
->>>>>>> d0725ed3
         self.builder.cleanup_interval = self.cleanup_interval
         self.builder.build_interval = .1
         self.builder.upload_interval = .1
@@ -485,15 +475,10 @@
         self.addCleanup(app.stop)
         return app
 
-<<<<<<< HEAD
-    def _useBuilder(self, configfile, cleanup_interval=.5):
-        self.useFixture(BuilderFixture(configfile, cleanup_interval))
-=======
     def useBuilder(self, configfile, securefile=None, cleanup_interval=.5):
         self.useFixture(
             BuilderFixture(configfile, cleanup_interval, securefile)
         )
->>>>>>> d0725ed3
 
     def setupZK(self):
         f = ZookeeperServerFixture()
