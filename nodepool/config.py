--- conflicted
+++ resolved
@@ -29,60 +29,6 @@
     pass
 
 
-<<<<<<< HEAD
-class Provider(ConfigValue):
-    def __eq__(self, other):
-        if (other.cloud_config != self.cloud_config or
-            other.nodepool_id != self.nodepool_id or
-            other.max_servers != self.max_servers or
-            other.pool != self.pool or
-            other.image_type != self.image_type or
-            other.rate != self.rate or
-            other.api_timeout != self.api_timeout or
-            other.boot_timeout != self.boot_timeout or
-            other.launch_timeout != self.launch_timeout or
-            other.networks != self.networks or
-            other.ipv6_preferred != self.ipv6_preferred or
-            other.clean_floating_ips != self.clean_floating_ips or
-            other.azs != self.azs):
-            return False
-        new_images = other.images
-        old_images = self.images
-        # Check if images have been added or removed
-        if set(new_images.keys()) != set(old_images.keys()):
-            return False
-        # check if existing images have been updated
-        for k in new_images:
-            if (new_images[k].min_ram != old_images[k].min_ram or
-                new_images[k].name_filter != old_images[k].name_filter or
-                new_images[k].key_name != old_images[k].key_name or
-                new_images[k].username != old_images[k].username or
-                new_images[k].user_home != old_images[k].user_home or
-                new_images[k].private_key != old_images[k].private_key or
-                new_images[k].meta != old_images[k].meta or
-                new_images[k].config_drive != old_images[k].config_drive):
-                return False
-        return True
-
-    def __ne__(self, other):
-        return not self.__eq__(other)
-
-    def __repr__(self):
-        return "<Provider %s>" % self.name
-
-
-class ProviderImage(ConfigValue):
-    def __repr__(self):
-        return "<ProviderImage %s>" % self.name
-
-
-class Target(ConfigValue):
-    def __repr__(self):
-        return "<Target %s>" % self.name
-
-
-=======
->>>>>>> d0725ed3
 class Label(ConfigValue):
     def __repr__(self):
         return "<Label %s>" % self.name
@@ -169,100 +115,6 @@
         name = z.host + '_' + str(z.port)
         newconfig.zookeeper_servers[name] = z
 
-<<<<<<< HEAD
-    for provider in config.get('providers', []):
-        p = Provider()
-        p.name = provider['name']
-        newconfig.providers[p.name] = p
-
-        cloud_kwargs = _cloudKwargsFromProvider(provider)
-        p.cloud_config = _get_one_cloud(cloud_config, cloud_kwargs)
-        p.nodepool_id = provider.get('nodepool-id', None)
-        p.region_name = provider.get('region-name')
-        p.max_servers = provider['max-servers']
-        p.pool = provider.get('pool', None)
-        p.rate = provider.get('rate', 1.0)
-        p.api_timeout = provider.get('api-timeout')
-        p.boot_timeout = provider.get('boot-timeout', 60)
-        p.launch_timeout = provider.get('launch-timeout', 3600)
-        p.networks = []
-        for network in provider.get('networks', []):
-            n = Network()
-            p.networks.append(n)
-            if 'net-id' in network:
-                n.id = network['net-id']
-                n.name = None
-            elif 'net-label' in network:
-                n.name = network['net-label']
-                n.id = None
-            else:
-                n.name = network.get('name')
-                n.id = None
-        p.ipv6_preferred = provider.get('ipv6-preferred')
-        p.clean_floating_ips = provider.get('clean-floating-ips')
-        p.azs = provider.get('availability-zones')
-        p.template_hostname = provider.get(
-            'template-hostname',
-            'template-{image.name}-{timestamp}'
-        )
-        p.image_type = provider.get(
-            'image-type', p.cloud_config.config['image_format'])
-        p.images = {}
-        for image in provider['images']:
-            i = ProviderImage()
-            i.name = image['name']
-            p.images[i.name] = i
-            i.min_ram = image['min-ram']
-            i.name_filter = image.get('name-filter', None)
-            i.key_name = image.get('key-name', None)
-            i.username = image.get('username', 'jenkins')
-            i.user_home = image.get('user-home', '/home/jenkins')
-            i.pause = bool(image.get('pause', False))
-            i.private_key = image.get('private-key',
-                                      '/var/lib/jenkins/.ssh/id_rsa')
-            i.config_drive = image.get('config-drive', True)
-
-            # This dict is expanded and used as custom properties when
-            # the image is uploaded.
-            i.meta = image.get('meta', {})
-            # 5 elements, and no key or value can be > 255 chars
-            # per Nova API rules
-            if i.meta:
-                if len(i.meta) > 5 or \
-                   any([len(k) > 255 or len(v) > 255
-                        for k, v in i.meta.iteritems()]):
-                    # soft-fail
-                    #self.log.error("Invalid metadata for %s; ignored"
-                    #               % i.name)
-                    i.meta = {}
-
-    if 'diskimages' in config:
-        for diskimage in config['diskimages']:
-            d = DiskImage()
-            d.name = diskimage['name']
-            newconfig.diskimages[d.name] = d
-            if 'elements' in diskimage:
-                d.elements = u' '.join(diskimage['elements'])
-            else:
-                d.elements = ''
-            # must be a string, as it's passed as env-var to
-            # d-i-b, but might be untyped in the yaml and
-            # interpreted as a number (e.g. "21" for fedora)
-            d.release = str(diskimage.get('release', ''))
-            d.rebuild_age = int(diskimage.get('rebuild-age', 86400))
-            d.env_vars = diskimage.get('env-vars', {})
-            if not isinstance(d.env_vars, dict):
-                #self.log.error("%s: ignoring env-vars; "
-                #               "should be a dict" % d.name)
-                d.env_vars = {}
-            d.image_types = set(diskimage.get('formats', []))
-            d.pause = bool(diskimage.get('pause', False))
-        # Do this after providers to build the image-types
-        for provider in newconfig.providers.values():
-            for image in provider.images.values():
-                diskimage = newconfig.diskimages[image.name]
-                diskimage.image_types.add(provider.image_type)
-=======
     for diskimage in config.get('diskimages', []):
         d = DiskImage()
         d.name = diskimage['name']
@@ -282,7 +134,6 @@
         d.image_types = set(diskimage.get('formats', []))
         d.pause = bool(diskimage.get('pause', False))
         d.username = diskimage.get('username', 'zuul')
->>>>>>> d0725ed3
 
     for label in config.get('labels', []):
         l = Label()
