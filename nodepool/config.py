#!/usr/bin/env python

# Copyright (C) 2011-2013 OpenStack Foundation
#
# Licensed under the Apache License, Version 2.0 (the "License");
# you may not use this file except in compliance with the License.
# You may obtain a copy of the License at
#
#    http://www.apache.org/licenses/LICENSE-2.0
#
# Unless required by applicable law or agreed to in writing, software
# distributed under the License is distributed on an "AS IS" BASIS,
# WITHOUT WARRANTIES OR CONDITIONS OF ANY KIND, either express or
# implied.
#
# See the License for the specific language governing permissions and
# limitations under the License.

import os_client_config
from six.moves import configparser as ConfigParser
import time
import yaml

import fakeprovider
import zk


class ConfigValue(object):
    def __eq__(self, other):
        if isinstance(other, ConfigValue):
            if other.__dict__ == self.__dict__:
                return True
        return False


class Config(ConfigValue):
    pass


class Provider(ConfigValue):
    def __eq__(self, other):
        if (other.cloud_config != self.cloud_config or
<<<<<<< HEAD
            other.pools != self.pools or
=======
            other.nodepool_id != self.nodepool_id or
            other.max_servers != self.max_servers or
            other.pool != self.pool or
>>>>>>> 3f9d2af6
            other.image_type != self.image_type or
            other.rate != self.rate or
            other.boot_timeout != self.boot_timeout or
            other.launch_timeout != self.launch_timeout or
            other.clean_floating_ips != self.clean_floating_ips or
            other.max_concurrency != self.max_concurrency or
            other.diskimages != self.diskimages):
            return False

        return True

    def __ne__(self, other):
        return not self.__eq__(other)

    def __repr__(self):
        return "<Provider %s>" % self.name


class ProviderPool(ConfigValue):
    def __eq__(self, other):
        if (other.labels != self.labels or
            other.max_servers != self.max_servers or
            other.azs != self.azs or
            other.networks != self.networks):
            return False
        return True

    def __ne__(self, other):
        return not self.__eq__(other)

    def __repr__(self):
        return "<ProviderPool %s>" % self.name


class ProviderDiskImage(ConfigValue):
    def __repr__(self):
        return "<ProviderDiskImage %s>" % self.name


class Label(ConfigValue):
    def __repr__(self):
        return "<Label %s>" % self.name


class ProviderLabel(ConfigValue):
    def __eq__(self, other):
        if (other.diskimage != self.diskimage or
            other.min_ram != self.min_ram or
            other.name_filter != self.name_filter):
            return False
        return True

    def __ne__(self, other):
        return not self.__eq__(other)

    def __repr__(self):
        return "<ProviderLabel %s>" % self.name


class DiskImage(ConfigValue):
    def __eq__(self, other):
        if (other.name != self.name or
            other.elements != self.elements or
            other.release != self.release or
            other.rebuild_age != self.rebuild_age or
            other.env_vars != self.env_vars or
            other.image_types != self.image_types or
            other.pause != self.pause):
            return False
        return True

    def __ne__(self, other):
        return not self.__eq__(other)

    def __repr__(self):
        return "<DiskImage %s>" % self.name


def loadConfig(config_path):
    retry = 3

    # Since some nodepool code attempts to dynamically re-read its config
    # file, we need to handle the race that happens if an outside entity
    # edits it (causing it to temporarily not exist) at the same time we
    # attempt to reload it.
    while True:
        try:
            config = yaml.load(open(config_path))
            break
        except IOError as e:
            if e.errno == 2:
                retry = retry - 1
                time.sleep(.5)
            else:
                raise e
            if retry == 0:
                raise e

    cloud_config = os_client_config.OpenStackConfig()

    newconfig = Config()
    newconfig.db = None
    newconfig.providers = {}
    newconfig.labels = {}
    newconfig.elementsdir = config.get('elements-dir')
    newconfig.imagesdir = config.get('images-dir')
    newconfig.provider_managers = {}
    newconfig.zookeeper_servers = {}
    newconfig.diskimages = {}

    for server in config.get('zookeeper-servers', []):
        z = zk.ZooKeeperConnectionConfig(server['host'],
                                         server.get('port', 2181),
                                         server.get('chroot', None))
        name = z.host + '_' + str(z.port)
        newconfig.zookeeper_servers[name] = z

    for diskimage in config.get('diskimages', []):
        d = DiskImage()
        d.name = diskimage['name']
        newconfig.diskimages[d.name] = d
        if 'elements' in diskimage:
            d.elements = u' '.join(diskimage['elements'])
        else:
            d.elements = ''
        # must be a string, as it's passed as env-var to
        # d-i-b, but might be untyped in the yaml and
        # interpreted as a number (e.g. "21" for fedora)
        d.release = str(diskimage.get('release', ''))
        d.rebuild_age = int(diskimage.get('rebuild-age', 86400))
        d.env_vars = diskimage.get('env-vars', {})
        if not isinstance(d.env_vars, dict):
            #self.log.error("%s: ignoring env-vars; "
            #               "should be a dict" % d.name)
            d.env_vars = {}
        d.image_types = set(diskimage.get('formats', []))
        d.pause = bool(diskimage.get('pause', False))

    for label in config.get('labels', []):
        l = Label()
        l.name = label['name']
        newconfig.labels[l.name] = l
        l.min_ready = label.get('min-ready', 2)
        l.pools = []

    for provider in config.get('providers', []):
        p = Provider()
        p.name = provider['name']
        newconfig.providers[p.name] = p

        cloud_kwargs = _cloudKwargsFromProvider(provider)
        p.cloud_config = _get_one_cloud(cloud_config, cloud_kwargs)
        p.nodepool_id = provider.get('nodepool-id', None)
        p.region_name = provider.get('region-name')
        p.max_concurrency = provider.get('max-concurrency', -1)
        p.rate = provider.get('rate', 1.0)
        p.boot_timeout = provider.get('boot-timeout', 60)
        p.launch_timeout = provider.get('launch-timeout', 3600)
        p.launch_retries = provider.get('launch-retries', 3)
        p.clean_floating_ips = provider.get('clean-floating-ips')
        p.hostname_format = provider.get(
            'hostname-format',
            '{label.name}-{provider.name}-{node.id}'
        )
        p.image_name_format = provider.get(
            'image-name-format',
            '{image_name}-{timestamp}'
        )
        p.image_type = p.cloud_config.config['image_format']
        p.diskimages = {}
        for image in provider.get('diskimages', []):
            i = ProviderDiskImage()
            i.name = image['name']
            p.diskimages[i.name] = i
            diskimage = newconfig.diskimages[i.name]
            diskimage.image_types.add(p.image_type)
            #i.min_ram = image['min-ram']
            #i.name_filter = image.get('name-filter', None)
            i.pause = bool(image.get('pause', False))
<<<<<<< HEAD
            i.config_drive = image.get('config-drive', None)
=======
            i.private_key = image.get('private-key',
                                      '/var/lib/jenkins/.ssh/id_rsa')
            i.config_drive = image.get('config-drive', True)
>>>>>>> 3f9d2af6

            # This dict is expanded and used as custom properties when
            # the image is uploaded.
            i.meta = image.get('meta', {})
            # 5 elements, and no key or value can be > 255 chars
            # per Nova API rules
            if i.meta:
                if len(i.meta) > 5 or \
                   any([len(k) > 255 or len(v) > 255
                        for k, v in i.meta.iteritems()]):
                    # soft-fail
                    #self.log.error("Invalid metadata for %s; ignored"
                    #               % i.name)
                    i.meta = {}
        p.pools = {}
        for pool in provider.get('pools', []):
            pp = ProviderPool()
            pp.name = pool['name']
            pp.provider = p
            p.pools[pp.name] = pp
            pp.max_servers = pool['max-servers']
            pp.azs = pool.get('availability-zones')
            pp.networks = pool.get('networks', [])
            pp.labels = {}
            for label in pool.get('labels', []):
                pl = ProviderLabel()
                pl.name = label['name']
                pl.pool = pp
                pp.labels[pl.name] = pl
                pl.diskimage = newconfig.diskimages[label['diskimage']]
                pl.min_ram = label['min-ram']
                pl.name_filter = label.get('name-filter', None)

                top_label = newconfig.labels[pl.name]
                top_label.pools.append(pp)

    return newconfig


def loadSecureConfig(config, secure_config_path):
    secure = ConfigParser.ConfigParser()
    secure.readfp(open(secure_config_path))

    #config.dburi = secure.get('database', 'dburi')


def _cloudKwargsFromProvider(provider):
    cloud_kwargs = {}
    for arg in ['region-name', 'cloud']:
        if arg in provider:
            cloud_kwargs[arg] = provider[arg]

    return cloud_kwargs


def _get_one_cloud(cloud_config, cloud_kwargs):
    '''This is a function to allow for overriding it in tests.'''
    if cloud_kwargs.get('cloud', '').startswith('fake'):
        return fakeprovider.fake_get_one_cloud(cloud_config, cloud_kwargs)
    return cloud_config.get_one_cloud(**cloud_kwargs)<|MERGE_RESOLUTION|>--- conflicted
+++ resolved
@@ -40,13 +40,8 @@
 class Provider(ConfigValue):
     def __eq__(self, other):
         if (other.cloud_config != self.cloud_config or
-<<<<<<< HEAD
+            other.nodepool_id != self.nodepool_id or
             other.pools != self.pools or
-=======
-            other.nodepool_id != self.nodepool_id or
-            other.max_servers != self.max_servers or
-            other.pool != self.pool or
->>>>>>> 3f9d2af6
             other.image_type != self.image_type or
             other.rate != self.rate or
             other.boot_timeout != self.boot_timeout or
@@ -226,13 +221,7 @@
             #i.min_ram = image['min-ram']
             #i.name_filter = image.get('name-filter', None)
             i.pause = bool(image.get('pause', False))
-<<<<<<< HEAD
             i.config_drive = image.get('config-drive', None)
-=======
-            i.private_key = image.get('private-key',
-                                      '/var/lib/jenkins/.ssh/id_rsa')
-            i.config_drive = image.get('config-drive', True)
->>>>>>> 3f9d2af6
 
             # This dict is expanded and used as custom properties when
             # the image is uploaded.
