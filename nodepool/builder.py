#!/usr/bin/env python
# Copyright 2015 Hewlett-Packard Development Company, L.P.
#
# Licensed under the Apache License, Version 2.0 (the "License"); you may
# not use this file except in compliance with the License. You may obtain
# a copy of the License at
#
#      http://www.apache.org/licenses/LICENSE-2.0
#
# Unless required by applicable law or agreed to in writing, software
# distributed under the License is distributed on an "AS IS" BASIS, WITHOUT
# WARRANTIES OR CONDITIONS OF ANY KIND, either express or implied. See the
# License for the specific language governing permissions and limitations
# under the License.

import logging
import os
import shutil
import socket
import subprocess
import threading
import time

import shlex

import config as nodepool_config
import exceptions
import provider_manager
import stats
import zk


MINS = 60
HOURS = 60 * MINS
IMAGE_TIMEOUT = 6 * HOURS    # How long to wait for an image save
SUSPEND_WAIT_TIME = 30       # How long to wait between checks for
                             # ZooKeeper connectivity if it disappears.

# HP Cloud requires qemu compat with 0.10. That version works elsewhere,
# so just hardcode it for all qcow2 building
DEFAULT_QEMU_IMAGE_COMPAT_OPTIONS = "--qemu-img-options 'compat=0.10'"


class DibImageFile(object):
    '''
    Class used as an API to finding locally built DIB image files, and
    also used to represent the found files. Image files are named using
    a unique ID, but can be available in multiple formats (with different
    extensions).
    '''
    def __init__(self, image_id, extension=None):
        self.image_id = image_id
        self.extension = extension

    @staticmethod
    def from_path(path):
        image_file = os.path.basename(path)
        image_id, extension = image_file.rsplit('.', 1)
        return DibImageFile(image_id, extension)

    @staticmethod
    def from_image_id(images_dir, image_id):
        images = []
        for image_filename in os.listdir(images_dir):
            if os.path.isfile(os.path.join(images_dir, image_filename)):
                image = DibImageFile.from_path(image_filename)
                if image.image_id == image_id:
                        images.append(image)
        return images

    @staticmethod
    def from_images_dir(images_dir):
        return [DibImageFile.from_path(x) for x in os.listdir(images_dir)]

    def to_path(self, images_dir, with_extension=True):
        my_path = os.path.join(images_dir, self.image_id)
        if with_extension:
            if self.extension is None:
                raise exceptions.BuilderError(
                    'Cannot specify image extension of None'
                )
            my_path += '.' + self.extension
        return my_path


class BaseWorker(threading.Thread):
    log = logging.getLogger("nodepool.builder.BaseWorker")

    def __init__(self, config_path):
        super(BaseWorker, self).__init__()
        self.daemon = True
        self._running = False
        self._config = None
        self._config_path = config_path
        self._zk = None
        self._hostname = socket.gethostname()
        self._statsd = stats.get_client()

    def _checkForZooKeeperChanges(self, new_config):
        '''
        Connect to ZooKeeper cluster.

        Makes the initial connection to the ZooKeeper cluster. If the defined
        set of ZooKeeper servers changes, the connection will be reestablished
        using the new server set.
        '''
        if self._zk is None:
            self.log.debug("Connecting to ZooKeeper servers")
            self._zk = zk.ZooKeeper()
            self._zk.connect(new_config.zookeeper_servers.values())
        elif self._config.zookeeper_servers != new_config.zookeeper_servers:
            self.log.debug("Detected ZooKeeper server changes")
            self._zk.disconnect()
            self._zk.connect(new_config.zookeeper_servers.values())

    @property
    def running(self):
        return self._running

    def shutdown(self):
        self._running = False


class CleanupWorker(BaseWorker):
    '''
    The janitor of nodepool-builder that will remove images from providers
    and any local DIB builds.
    '''
    log = logging.getLogger("nodepool.builder.CleanupWorker")

    def __init__(self, config_path, cleanup_interval):
        super(CleanupWorker, self).__init__(config_path)
        self.cleanup_interval = cleanup_interval

    def _buildUploadRecencyTable(self):
        '''
        Builds a table for each image of the most recent uploads to each
        provider.

        Example)

            image1:
                providerA: [ (build_id, upload_id, upload_time), ...  ]
                providerB: [ (build_id, upload_id, upload_time), ...  ]
            image2:
                providerC: [ (build_id, upload_id, upload_time), ...  ]
        '''
        self._rtable = {}
        for image in self._zk.getImageNames():
            self._rtable[image] = {}
            for build in self._zk.getBuilds(image, zk.READY):
                for provider in self._zk.getBuildProviders(image, build.id):
                    if provider not in self._rtable[image]:
                        self._rtable[image][provider] = []
                    uploads = self._zk.getMostRecentBuildImageUploads(
                        2, image, build.id, provider, zk.READY)
                    for upload in uploads:
                        self._rtable[image][provider].append(
                            (build.id, upload.id, upload.state_time)
                        )

        # Sort uploads by state_time (upload time) and keep the 2 most recent
        for i in self._rtable.keys():
            for p in self._rtable[i].keys():
                self._rtable[i][p].sort(key=lambda x: x[2], reverse=True)
                self._rtable[i][p] = self._rtable[i][p][:2]

    def _isRecentUpload(self, image, provider, build_id, upload_id):
        '''
        Search for an upload for a build within the recency table.
        '''
        provider = self._rtable[image].get(provider)
        if not provider:
            return False

        for b_id, u_id, u_time in provider:
            if build_id == b_id and upload_id == u_id:
                return True
        return False

    def _inProgressUpload(self, upload, image, provider):
        '''
        Determine if an upload is in progress.
        '''
        if upload.state != zk.UPLOADING:
            return False

        try:
            with self._zk.imageUploadLock(image, upload.id,
                                          provider, blocking=False):
                pass
        except exceptions.ZKLockException:
            return True
        return False

    def _deleteLocalBuild(self, image, build_id):
        '''
        Remove expired image build from local disk.

        :param str image: Name of the image whose build we are deleting.
        :param str build_id: ID of the build we want to delete.

        :returns: True if files were deleted, False if none were found.
        '''
        base = "-".join([image, build_id])
        files = DibImageFile.from_image_id(self._config.imagesdir, base)
        if not files:
            return False

        self.log.info("Doing cleanup for %s:%s" % (image, build_id))

        manifest_dir = None

        for f in files:
            filename = f.to_path(self._config.imagesdir, True)
            if not manifest_dir:
                path, ext = filename.rsplit('.', 1)
                manifest_dir = path + ".d"

            try:
                os.remove(filename)
                self.log.info("Removed DIB file %s" % filename)
            except OSError as e:
                if e.errno != 2:    # No such file or directory
                    raise e

        try:
            shutil.rmtree(manifest_dir)
            self.log.info("Removed DIB manifest %s" % manifest_dir)
        except OSError as e:
            if e.errno != 2:    # No such file or directory
                raise e

        return True

    def _cleanupProvider(self, provider, image, build_id):
        all_uploads = self._zk.getUploads(image, build_id, provider.name)

        for upload in all_uploads:
            if self._isRecentUpload(image, provider.name, build_id, upload.id):
                continue
            self._deleteUpload(upload, image, provider)

    def _cleanupObsoleteProviderUploads(self, provider, image, build_id):
        image_names_for_provider = provider.images.keys()
        if image in image_names_for_provider:
            # This image is in use for this provider
            return

        all_uploads = self._zk.getUploads(image, build_id, provider.name)
        for upload in all_uploads:
            self._deleteUpload(upload, image, provider)

    def _deleteUpload(self, upload, image, provider):
        deleted = False

        if upload.state != zk.DELETING:
            if not self._inProgressUpload(upload, image, provider.name):
                data = zk.ImageUpload()
                data.state = zk.DELETING
                self._zk.storeImageUpload(image, upload.build_id,
                                          provider.name, data, upload.id)
                deleted = True

        if upload.state == zk.DELETING or deleted:
            manager = self._config.provider_managers[provider.name]
            try:
                manager.deleteImage(upload.external_name)
            except Exception:
                self.log.exception(
                    "Unable to delete image %s from %s: %s",
                    upload.external_name, provider.name)
            else:
                self._zk.deleteUpload(image, upload.build_id,
                                      provider.name, upload.id)

    def _inProgressBuild(self, build, image):
        '''
        Determine if a DIB build is in progress.
        '''
        if build.state != zk.BUILDING:
            return False

        try:
            with self._zk.imageBuildLock(image, blocking=False):
                # An additional state check is needed to make sure it hasn't
                # changed on us. If it has, then let's pretend a build is
                # still in progress so that it is checked again later with
                # its new build state.
                b = self._zk.getBuild(image, build.id)
                if b.state != zk.BUILDING:
                    return True
                pass
        except exceptions.ZKLockException:
            return True
        return False

    def _cleanup(self):
        '''
        Clean up builds on disk and in providers.
        '''
        known_providers = self._config.providers.values()
        image_names = self._zk.getImageNames()

        self._buildUploadRecencyTable()

        for image in image_names:
            try:
                self._cleanupImage(known_providers, image)
            except Exception:
                self.log.exception("Exception cleaning up image %s:", image)

    def _filterLocalBuilds(self, image, builds):
        '''Return the subset of builds that are local'''
        ret = []
        for build in builds:
            base = "-".join([image, build.id])
            files = DibImageFile.from_image_id(self._config.imagesdir, base)
            if files:
                ret.append(build)
        return ret

    def _cleanupImage(self, known_providers, image):
        '''
        Clean up one image.
        '''
        # Get the list of all builds, then work from that so that we
        # have a consistent view of the data.
        all_builds = self._zk.getBuilds(image)
        builds_to_keep = set([b for b in sorted(all_builds, reverse=True,
                                                key=lambda y: y.state_time)
                              if b.state==zk.READY][:2])
        local_builds = set(self._filterLocalBuilds(image, all_builds))
        # remove any local builds that are not in use
        if image not in self._config.images_in_use:
            builds_to_keep -= local_builds
            # TODO(jeblair): When all builds for an image which is not
            # in use are deleted, the image znode should be deleted as
            # well.

        for build in all_builds:
            # Start by deleting any uploads that are no longer needed
            # because this image has been removed from a provider
            # (since this should be done regardless of the build
            # state).
            for provider in known_providers:
                try:
<<<<<<< HEAD
                    self._cleanupObsoleteProviderUploads(provider, image,
                                                         build.id)
                except Exception:
                    self.log.exception("Exception cleaning up uploads "
                                       "of build %s of image %s in "
                                       "provider %s:",
                                       build, image, provider)

            # If the build is in the delete state, we will try to
            # delete the entire thing regardless.
            if build.state != zk.DELETING:
                # If it is in any other state, we will only delete it
                # if it is older than the most recent two ready
                # builds, or is in the building state but not actually
                # building.
                if build in builds_to_keep:
                    continue
                elif self._inProgressBuild(build, image):
                    continue

            for provider in known_providers:
                try:
                    self._cleanupProvider(provider, image, build.id)
                except Exception:
                    self.log.exception("Exception cleaning up build %s "
                                       "of image %s in provider %s:",
                                       build, image, provider)

            uploads_exist = False
            for p in self._zk.getBuildProviders(image, build.id):
                if self._zk.getImageUploadNumbers(image, build.id, p):
                    uploads_exist = True
                    break

            if not uploads_exist:
                data = zk.ImageBuild()
                data.state = zk.DELETING
                self._zk.storeBuild(image, data, build.id)
                if self._deleteLocalBuild(image, build.id):
                    if not self._zk.deleteBuild(image, build.id):
                        self.log.error("Unable to delete build %s because"
                                       " uploads still remain.", build)
=======
                    self.nplog.info("Uploading dib image id:%s provider:%s "
                                    "name:%s" % (image_id, args['provider'],
                                                 image_name))
                    external_id = self.builder.uploadImage(image_id,
                                                           args['provider'],
                                                           image_name)
                except exceptions.BuilderError:
                    self.nplog.exception('Exception while uploading image')
                    job.sendWorkFail()
                else:
                    job.sendWorkComplete(
                        json.dumps({'external-id': external_id})
                    )
            elif self.builder.canHandleImageIdJob(job, 'image-delete'):
                image_id = job.name.split(':')[1]
                self.builder.deleteImage(image_id)
                self.builder.unregisterImageId(image_id)
                job.sendWorkComplete()
            else:
                self.nplog.error('Unable to handle job %s', job.name)
                job.sendWorkFail()
        except Exception:
            self.nplog.exception('Exception while running job')
            job.sendWorkException(traceback.format_exc())
>>>>>>> dcb962e9

    def run(self):
        '''
        Start point for the CleanupWorker thread.
        '''
        self._running = True
        while self._running:
            # Don't do work if we've lost communication with the ZK cluster
            while self._zk and (self._zk.suspended or self._zk.lost):
                self.log.info("ZooKeeper suspended. Waiting")
                time.sleep(SUSPEND_WAIT_TIME)

            try:
                self._run()
            except Exception:
                self.log.exception("Exception in CleanupWorker:")
                time.sleep(10)

            time.sleep(self.cleanup_interval)

        if self._zk:
            self._zk.disconnect()

        provider_manager.ProviderManager.stopProviders(self._config)

    def _run(self):
        '''
        Body of run method for exception handling purposes.
        '''
        new_config = nodepool_config.loadConfig(self._config_path)
        self._checkForZooKeeperChanges(new_config)
        provider_manager.ProviderManager.reconfigure(self._config, new_config)
        self._config = new_config

        self._cleanup()


class BuildWorker(BaseWorker):
    log = logging.getLogger("nodepool.builder.BuildWorker")

    def __init__(self, config_path):
        super(BuildWorker, self).__init__(config_path)


    def _checkForScheduledImageUpdates(self):
        '''
        Check every DIB image to see if it has aged out and needs rebuilt.
        '''
        for diskimage in self._config.diskimages.values():
            # Check if we've been told to shutdown
            # or if ZK connection is suspended
            if not self.running or self._zk.suspended or self._zk.lost:
                return
            try:
                self._checkImageForScheduledImageUpdates(diskimage)
            except Exception:
                self.log.exception("Exception checking for scheduled "
                                   "update of diskimage %s",
                                   diskimage)

    def _checkImageForScheduledImageUpdates(self, diskimage):
        '''
        Check one DIB image to see if it needs to be rebuilt.

        .. note:: It's important to lock the image build before we check
            the state time and then build to eliminate any race condition.
        '''
        if diskimage.name not in self._config.images_in_use:
            return

        now = int(time.time())
        builds = self._zk.getMostRecentBuilds(1, diskimage.name, zk.READY)

        # If there is no build for this image, or it has aged out
        # or if the current build is missing an image type from
        # the config file, start a new build.
        if (not builds
            or (now - builds[0].state_time) >= diskimage.rebuild_age
            or not set(builds[0].formats).issuperset(diskimage.image_types)
        ):
            try:
                with self._zk.imageBuildLock(diskimage.name, blocking=False):
                    # To avoid locking each image repeatedly, we have an
                    # second, redundant check here to verify that a new
                    # build didn't appear between the first check and the
                    # lock acquisition. If it's not the same build as
                    # identified in the first check above, assume another
                    # BuildWorker created the build for us and continue.
                    builds2 = self._zk.getMostRecentBuilds(1, diskimage.name, zk.READY)
                    if builds2 and builds[0].id != builds2[0].id:
                        return

                    self.log.info("Building image %s" % diskimage.name)

                    data = zk.ImageBuild()
                    data.state = zk.BUILDING
                    data.builder = self._hostname

                    bnum = self._zk.storeBuild(diskimage.name, data)
                    data = self._buildImage(bnum, diskimage)
                    self._zk.storeBuild(diskimage.name, data, bnum)
            except exceptions.ZKLockException:
                # Lock is already held. Skip it.
                pass

    def _checkForManualBuildRequest(self):
        '''
        Query ZooKeeper for any manual image build requests.
        '''
        for diskimage in self._config.diskimages.values():
            # Check if we've been told to shutdown
            # or if ZK connection is suspended
            if not self.running or self._zk.suspended or self._zk.lost:
                return
            try:
                self._checkImageForManualBuildRequest(diskimage)
            except Exception:
                self.log.exception("Exception checking for manual "
                                   "update of diskimage %s",
                                   diskimage)

    def _checkImageForManualBuildRequest(self, diskimage):
        '''
        Query ZooKeeper for a manual image build request for one image.
        '''
        # Reduce use of locks by adding an initial check here and
        # a redundant check after lock acquisition.
        if not self._zk.hasBuildRequest(diskimage.name):
            return

        try:
            with self._zk.imageBuildLock(diskimage.name, blocking=False):
                # Redundant check
                if not self._zk.hasBuildRequest(diskimage.name):
                    return

<<<<<<< HEAD
                self.log.info(
                    "Manual build request for image %s" % diskimage.name)
=======
    def uploadImage(self, image_id, provider_name, image_name):

        log = logging.getLogger("nodepool.image.upload.%s" %
                                (provider_name,))

        start_time = time.time()
        timestamp = int(start_time)
>>>>>>> dcb962e9

                data = zk.ImageBuild()
                data.state = zk.BUILDING
                data.builder = self._hostname

<<<<<<< HEAD
                bnum = self._zk.storeBuild(diskimage.name, data)
                data = self._buildImage(bnum, diskimage)
                self._zk.storeBuild(diskimage.name, data, bnum)
=======
        image_files = DibImageFile.from_image_id(self._config.imagesdir,
                                                 image_id)
        for f in image_files:
            log.debug("Found image file of type %s for image id: %s" %
                      (f.extension, f.image_id))
        image_files = filter(lambda x: x.extension == image_type, image_files)
        if len(image_files) == 0:
            raise exceptions.BuilderInvalidCommandError(
                "Unable to find image file of type %s for id %s to upload" %
                (image_type, image_id)
            )
        if len(image_files) > 1:
            raise exceptions.BuilderError(
                "Found more than one image for id %s. This should never "
                "happen.", image_id
            )
>>>>>>> dcb962e9

                # Remove request on a successful build
                if data.state == zk.READY:
                    self._zk.removeBuildRequest(diskimage.name)

<<<<<<< HEAD
        except exceptions.ZKLockException:
            # Lock is already held. Skip it.
            pass

    def _buildImage(self, build_id, diskimage):
        '''
        Run the external command to build the diskimage.
=======
        dummy_image = type('obj', (object,),
                           {'name': image_name,
                            'id': image_id})
        ext_image_name = provider.template_hostname.format(
            provider=provider, image=dummy_image, timestamp=str(timestamp))
        log.info("Uploading dib image %s (id:%s) from %s in %s" %
                 (image_name, image_id, filename, provider.name))

        manager = self._config.provider_managers[provider.name]
        try:
            provider_image = provider.images[image_name]
        except KeyError:
            raise exceptions.BuilderInvalidCommandError(
                "Could not find matching provider image for %s", image_name
            )
        image_meta = provider_image.meta
        # uploadImage is synchronous
        try:
            external_id = manager.uploadImage(
                ext_image_name, filename,
                image_type=image_file.extension,
                meta=image_meta)
        except Exception:
            # note this is intended duplication with UploadWorker, as
            # self.log here likely redirected to it's own file.
            log.exception('Exception while uploading image %s (id:%s)'
                          % (image_name, image_id))
            raise
>>>>>>> dcb962e9

        :param str build_id: The ID for the build (used in image filename).
        :param diskimage: The diskimage as retrieved from our config file.

<<<<<<< HEAD
        :returns: An ImageBuild object of build-related data.
=======
        log.info("Image %s (id:%s) in %s is ready" % (image_name, image_id,
                                                      provider.name))
        return external_id
>>>>>>> dcb962e9

        :raises: BuilderError if we failed to execute the build command.
        '''
        base = "-".join([diskimage.name, build_id])
        image_file = DibImageFile(base)
        filename = image_file.to_path(self._config.imagesdir, False)

        env = os.environ.copy()
        env['DIB_RELEASE'] = diskimage.release
        env['DIB_IMAGE_NAME'] = diskimage.name
        env['DIB_IMAGE_FILENAME'] = filename

        # Note we use a reference to the nodepool config here so
        # that whenever the config is updated we get up to date
        # values in this thread.
        if self._config.elementsdir:
            env['ELEMENTS_PATH'] = self._config.elementsdir
        if self._config.scriptdir:
            env['NODEPOOL_SCRIPTDIR'] = self._config.scriptdir

        # send additional env vars if needed
        for k, v in diskimage.env_vars.items():
            env[k] = v

        img_elements = diskimage.elements
        img_types = ",".join(diskimage.image_types)

        qemu_img_options = ''
        if 'qcow2' in img_types:
            qemu_img_options = DEFAULT_QEMU_IMAGE_COMPAT_OPTIONS

        if 'fake-' in diskimage.name:
            dib_cmd = 'nodepool/tests/fake-image-create'
        else:
            dib_cmd = 'disk-image-create'

        cmd = ('%s -x -t %s --no-tmpfs %s -o %s %s' %
               (dib_cmd, img_types, qemu_img_options, filename, img_elements))

        log = logging.getLogger("nodepool.image.build.%s" %
                                (diskimage.name,))

        self.log.info('Running %s' % cmd)

        try:
            p = subprocess.Popen(
                shlex.split(cmd),
                stdout=subprocess.PIPE,
                stderr=subprocess.STDOUT,
                env=env)
        except OSError as e:
            raise exceptions.BuilderError(
                "Failed to exec '%s'. Error: '%s'" % (cmd, e.strerror)
            )

        while True:
            ln = p.stdout.readline()
            log.info(ln.strip())
            if not ln:
                break

        p.wait()

        # It's possible the connection to the ZK cluster could have been
        # interrupted during the build. If so, wait for it to return.
        # It could transition directly from SUSPENDED to CONNECTED, or go
        # through the LOST state before CONNECTED.
        while self._zk.suspended or self._zk.lost:
            self.log.info("ZooKeeper suspended during build. Waiting")
            time.sleep(SUSPEND_WAIT_TIME)

        build_data = zk.ImageBuild()
        build_data.builder = self._hostname

        if self._zk.didLoseConnection:
            self.log.info("ZooKeeper lost while building %s" % diskimage.name)
            self._zk.resetLostFlag()
            build_data.state = zk.FAILED
        elif p.returncode:
            self.log.info("DIB failed creating %s" % diskimage.name)
            build_data.state = zk.FAILED
        else:
            self.log.info("DIB image %s is built" % diskimage.name)
            build_data.state = zk.READY
            build_data.formats = img_types.split(",")

            if self._statsd:
                # record stats on the size of each image we create
                for ext in img_types.split(','):
                    key = 'nodepool.dib_image_build.%s.%s.size' % (diskimage.name, ext)
                    # A bit tricky because these image files may be sparse
                    # files; we only want the true size of the file for
                    # purposes of watching if we've added too much stuff
                    # into the image.  Note that st_blocks is defined as
                    # 512-byte blocks by stat(2)
                    size = os.stat("%s.%s" % (filename, ext)).st_blocks * 512
                    self.log.debug("%s created image %s.%s (size: %d) " %
                                   (diskimage.name, filename, ext, size))
                    self._statsd.gauge(key, size)

        return build_data

    def run(self):
        '''
        Start point for the BuildWorker thread.
        '''
        self._running = True
        while self._running:
            # Don't do work if we've lost communication with the ZK cluster
            while self._zk and (self._zk.suspended or self._zk.lost):
                self.log.info("ZooKeeper suspended. Waiting")
                time.sleep(SUSPEND_WAIT_TIME)

            try:
                self._run()
            except Exception:
                self.log.exception("Exception in BuildWorker:")
                time.sleep(10)

            # TODO: Make this configurable
            time.sleep(0.1)

        if self._zk:
            self._zk.disconnect()

    def _run(self):
        '''
        Body of run method for exception handling purposes.
        '''
        # NOTE: For the first iteration, we expect self._config to be None
        new_config = nodepool_config.loadConfig(self._config_path)
        self._checkForZooKeeperChanges(new_config)
        self._config = new_config

        self._checkForScheduledImageUpdates()
        self._checkForManualBuildRequest()


class UploadWorker(BaseWorker):
    log = logging.getLogger("nodepool.builder.UploadWorker")

    def __init__(self, config_path):
        super(UploadWorker, self).__init__(config_path)


    def _uploadImage(self, build_id, image_name, images, provider):
        '''
        Upload a local DIB image build to a provider.

        :param str build_id: Unique ID of the image build to upload.
        :param str image_name: Name of the diskimage.
        :param list images: A list of DibImageFile objects from this build
            that available for uploading.
        :param provider: The provider from the parsed config file.
        '''
        start_time = time.time()
        timestamp = int(start_time)

        image = None
        for i in images:
            if provider.image_type == i.extension:
                image = i
                break

        if not image:
            raise exceptions.BuilderInvalidCommandError(
                "Unable to find image file of type %s for id %s to upload" %
                (provider.image_type, build_id)
            )

        self.log.debug("Found image file of type %s for image id: %s" %
                       (image.extension, image.image_id))

        filename = image.to_path(self._config.imagesdir, with_extension=True)

        dummy_image = type('obj', (object,), {'name': image_name})

        ext_image_name = provider.template_hostname.format(
            provider=provider, image=dummy_image,
            timestamp=str(timestamp)
        )

        self.log.info("Uploading DIB image build %s from %s to %s" %
                      (build_id, filename, provider.name))

        manager = self._config.provider_managers[provider.name]
        provider_image = provider.images.get(image_name)
        if provider_image is None:
            raise exceptions.BuilderInvalidCommandError(
                "Could not find matching provider image for %s" % image_name
            )

        external_id = manager.uploadImage(
            ext_image_name, filename,
            image_type=image.extension,
            meta=provider_image.meta
        )

        if self._statsd:
            dt = int((time.time() - start_time) * 1000)
            key = 'nodepool.image_update.%s.%s' % (image_name,
                                                   provider.name)
            self._statsd.timing(key, dt)
            self._statsd.incr(key)

        self.log.info("Image build %s in %s is ready" %
                      (build_id, provider.name))

        data = zk.ImageUpload()
        data.state = zk.READY
        data.external_id = external_id
        data.external_name = ext_image_name
        return data

    def _checkForProviderUploads(self):
        '''
        Check for any image builds that need to be uploaded to providers.

        If we find any builds in the 'ready' state that haven't been uploaded
        to providers, do the upload if they are available on the local disk.
        '''
        for provider in self._config.providers.values():
            for image in provider.images.values():
                # Check if we've been told to shutdown
                # or if ZK connection is suspended
                if not self.running or self._zk.suspended or self._zk.lost:
                    return
                try:
                    self._checkProviderImageUpload(provider, image)
                except Exception:
                    self.log.exception("Error uploading image %s "
                                       "to provider %s:",
                                       image, provider)

    def _checkProviderImageUpload(self, provider, image):
        '''
        The main body of _checkForProviderUploads.  This encapsulates
        checking whether an image for a provider should be uploaded
        and performing the upload.  It is a separate function so that
        exception handling can treat all provider-image uploads
        indepedently.
        '''
        if image.name not in self._config.images_in_use:
            return

        # Search for the most recent 'ready' image build
        builds = self._zk.getMostRecentBuilds(1, image.name,
                                              zk.READY)
        if not builds:
            return

        build = builds[0]

        # Search for locally built images. The image name and build
        # sequence ID is used to name the image.
        local_images = DibImageFile.from_image_id(
            self._config.imagesdir, "-".join([image.name, build.id]))
        if not local_images:
            return

        # See if this image has already been uploaded
        upload = self._zk.getMostRecentBuildImageUploads(
            1, image.name, build.id, provider.name, zk.READY)
        if upload:
            return

        # See if this provider supports the available image formats
        if provider.image_type not in build.formats:
            return

        try:
            with self._zk.imageUploadLock(
                image.name, build.id, provider.name,
                blocking=False
            ):
                # Verify once more that it hasn't been uploaded since the
                # last check.
                upload = self._zk.getMostRecentBuildImageUploads(
                    1, image.name, build.id, provider.name, zk.READY)
                if upload:
                    return

                # New upload number with initial state 'uploading'
                data = zk.ImageUpload()
                data.state = zk.UPLOADING
                upnum = self._zk.storeImageUpload(
                    image.name, build.id, provider.name, data)

                data = self._uploadImage(build.id, image.name,
                                         local_images, provider)

                # Set final state
                self._zk.storeImageUpload(image.name, build.id,
                                          provider.name, data, upnum)
        except exceptions.ZKLockException:
            # Lock is already held. Skip it.
            pass

    def run(self):

        '''
        Start point for the UploadWorker thread.
        '''
        self._running = True
        while self._running:
            # Don't do work if we've lost communication with the ZK cluster
            while self._zk and (self._zk.suspended or self._zk.lost):
                self.log.info("ZooKeeper suspended. Waiting")
                time.sleep(SUSPEND_WAIT_TIME)

            try:
                self._run()
            except Exception:
                self.log.exception("Exception in UploadWorker:")
                time.sleep(10)

            # TODO: Make this configurable
            time.sleep(0.1)

        if self._zk:
            self._zk.disconnect()

        provider_manager.ProviderManager.stopProviders(self._config)

    def _run(self):
        '''
        Body of run method for exception handling purposes.
        '''
        new_config = nodepool_config.loadConfig(self._config_path)
        self._checkForZooKeeperChanges(new_config)
        provider_manager.ProviderManager.reconfigure(self._config, new_config)
        self._config = new_config

        self._checkForProviderUploads()


class NodePoolBuilder(object):
    '''
    Main class for the Nodepool Builder.

    The builder has the responsibility to:

        * Start and maintain the working state of each worker thread.
    '''
    log = logging.getLogger("nodepool.builder.NodePoolBuilder")

    def __init__(self, config_path, num_builders=1, num_uploaders=4):
        '''
        Initialize the NodePoolBuilder object.

        :param str config_path: Path to configuration file.
        :param int num_builders: Number of build workers to start.
        :param int num_uploaders: Number of upload workers to start.
        '''
        self._config_path = config_path
        self._config = None
        self._num_builders = num_builders
        self._build_workers = []
        self._num_uploaders = num_uploaders
        self._upload_workers = []
        self._janitor = None
        self._running = False
        self.cleanup_interval = 60

        # This lock is needed because the run() method is started in a
        # separate thread of control, which can return before the scheduler
        # has completed startup. We need to avoid shutting down before the
        # startup process has completed.
        self._start_lock = threading.Lock()

    #=======================================================================
    # Private methods
    #=======================================================================

    def _getAndValidateConfig(self):
        config = nodepool_config.loadConfig(self._config_path)
        if not config.zookeeper_servers.values():
            raise RuntimeError('No ZooKeeper servers specified in config.')
        if not config.imagesdir:
            raise RuntimeError('No images-dir specified in config.')
        return config

    #=======================================================================
    # Public methods
    #=======================================================================

    def start(self):
        '''
        Start the builder.

        The builder functionality is encapsulated within threads run
        by the NodePoolBuilder. This starts the needed sub-threads
        which will run forever until we tell them to stop.
        '''
        with self._start_lock:
            if self._running:
                raise exceptions.BuilderError('Cannot start, already running.')

            self._config = self._getAndValidateConfig()
            self._running = True

            self.log.debug('Starting listener for build jobs')

            # Create build and upload worker objects
            for i in range(self._num_builders):
                w = BuildWorker(self._config_path)
                w.start()
                self._build_workers.append(w)

            for i in range(self._num_uploaders):
                w = UploadWorker(self._config_path)
                w.start()
                self._upload_workers.append(w)

            self._janitor = CleanupWorker(self._config_path,
                                          self.cleanup_interval)
            self._janitor.start()

            # Wait until all threads are running. Otherwise, we have a race
            # on the worker _running attribute if shutdown() is called before
            # run() actually begins.
            while not all([
                x.running for x in (self._build_workers
                                    + self._upload_workers
                                    + [self._janitor])
            ]):
                time.sleep(0)

    def stop(self):
        '''
        Stop the builder.

        Signal the sub threads to begin the shutdown process. We don't
        want this method to return until the scheduler has successfully
        stopped all of its own threads.
        '''
        with self._start_lock:
            self.log.debug("Stopping. NodePoolBuilder shutting down workers")
            for worker in (self._build_workers
                           + self._upload_workers
                           + [self._janitor]
            ):
                worker.shutdown()

        self._running = False

        self.log.debug('Waiting for jobs to complete')

        # Do not exit until all of our owned threads exit.
        for worker in (self._build_workers
                       + self._upload_workers
                       + [self._janitor]
        ):
            worker.join()

        self.log.debug('Stopping providers')
        provider_manager.ProviderManager.stopProviders(self._config)
        self.log.debug('Finished stopping')<|MERGE_RESOLUTION|>--- conflicted
+++ resolved
@@ -345,7 +345,6 @@
             # state).
             for provider in known_providers:
                 try:
-<<<<<<< HEAD
                     self._cleanupObsoleteProviderUploads(provider, image,
                                                          build.id)
                 except Exception:
@@ -388,32 +387,6 @@
                     if not self._zk.deleteBuild(image, build.id):
                         self.log.error("Unable to delete build %s because"
                                        " uploads still remain.", build)
-=======
-                    self.nplog.info("Uploading dib image id:%s provider:%s "
-                                    "name:%s" % (image_id, args['provider'],
-                                                 image_name))
-                    external_id = self.builder.uploadImage(image_id,
-                                                           args['provider'],
-                                                           image_name)
-                except exceptions.BuilderError:
-                    self.nplog.exception('Exception while uploading image')
-                    job.sendWorkFail()
-                else:
-                    job.sendWorkComplete(
-                        json.dumps({'external-id': external_id})
-                    )
-            elif self.builder.canHandleImageIdJob(job, 'image-delete'):
-                image_id = job.name.split(':')[1]
-                self.builder.deleteImage(image_id)
-                self.builder.unregisterImageId(image_id)
-                job.sendWorkComplete()
-            else:
-                self.nplog.error('Unable to handle job %s', job.name)
-                job.sendWorkFail()
-        except Exception:
-            self.nplog.exception('Exception while running job')
-            job.sendWorkException(traceback.format_exc())
->>>>>>> dcb962e9
 
     def run(self):
         '''
@@ -550,51 +523,21 @@
                 if not self._zk.hasBuildRequest(diskimage.name):
                     return
 
-<<<<<<< HEAD
                 self.log.info(
                     "Manual build request for image %s" % diskimage.name)
-=======
-    def uploadImage(self, image_id, provider_name, image_name):
-
-        log = logging.getLogger("nodepool.image.upload.%s" %
-                                (provider_name,))
-
-        start_time = time.time()
-        timestamp = int(start_time)
->>>>>>> dcb962e9
 
                 data = zk.ImageBuild()
                 data.state = zk.BUILDING
                 data.builder = self._hostname
 
-<<<<<<< HEAD
                 bnum = self._zk.storeBuild(diskimage.name, data)
                 data = self._buildImage(bnum, diskimage)
                 self._zk.storeBuild(diskimage.name, data, bnum)
-=======
-        image_files = DibImageFile.from_image_id(self._config.imagesdir,
-                                                 image_id)
-        for f in image_files:
-            log.debug("Found image file of type %s for image id: %s" %
-                      (f.extension, f.image_id))
-        image_files = filter(lambda x: x.extension == image_type, image_files)
-        if len(image_files) == 0:
-            raise exceptions.BuilderInvalidCommandError(
-                "Unable to find image file of type %s for id %s to upload" %
-                (image_type, image_id)
-            )
-        if len(image_files) > 1:
-            raise exceptions.BuilderError(
-                "Found more than one image for id %s. This should never "
-                "happen.", image_id
-            )
->>>>>>> dcb962e9
 
                 # Remove request on a successful build
                 if data.state == zk.READY:
                     self._zk.removeBuildRequest(diskimage.name)
 
-<<<<<<< HEAD
         except exceptions.ZKLockException:
             # Lock is already held. Skip it.
             pass
@@ -602,47 +545,11 @@
     def _buildImage(self, build_id, diskimage):
         '''
         Run the external command to build the diskimage.
-=======
-        dummy_image = type('obj', (object,),
-                           {'name': image_name,
-                            'id': image_id})
-        ext_image_name = provider.template_hostname.format(
-            provider=provider, image=dummy_image, timestamp=str(timestamp))
-        log.info("Uploading dib image %s (id:%s) from %s in %s" %
-                 (image_name, image_id, filename, provider.name))
-
-        manager = self._config.provider_managers[provider.name]
-        try:
-            provider_image = provider.images[image_name]
-        except KeyError:
-            raise exceptions.BuilderInvalidCommandError(
-                "Could not find matching provider image for %s", image_name
-            )
-        image_meta = provider_image.meta
-        # uploadImage is synchronous
-        try:
-            external_id = manager.uploadImage(
-                ext_image_name, filename,
-                image_type=image_file.extension,
-                meta=image_meta)
-        except Exception:
-            # note this is intended duplication with UploadWorker, as
-            # self.log here likely redirected to it's own file.
-            log.exception('Exception while uploading image %s (id:%s)'
-                          % (image_name, image_id))
-            raise
->>>>>>> dcb962e9
 
         :param str build_id: The ID for the build (used in image filename).
         :param diskimage: The diskimage as retrieved from our config file.
 
-<<<<<<< HEAD
         :returns: An ImageBuild object of build-related data.
-=======
-        log.info("Image %s (id:%s) in %s is ready" % (image_name, image_id,
-                                                      provider.name))
-        return external_id
->>>>>>> dcb962e9
 
         :raises: BuilderError if we failed to execute the build command.
         '''
@@ -818,7 +725,8 @@
 
         filename = image.to_path(self._config.imagesdir, with_extension=True)
 
-        dummy_image = type('obj', (object,), {'name': image_name})
+        dummy_image = type('obj', (object,),
+                           {'name': image_name, 'id': image.image_id})
 
         ext_image_name = provider.template_hostname.format(
             provider=provider, image=dummy_image,
