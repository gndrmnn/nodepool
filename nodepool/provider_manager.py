--- conflicted
+++ resolved
@@ -167,16 +167,10 @@
 
     def createServer(self, name, min_ram, image_id=None, image_name=None,
                      az=None, key_name=None, name_filter=None,
-<<<<<<< HEAD
-                     config_drive=None, nodepool_node_id=None,
+                     config_drive=True, nodepool_node_id=None,
                      nodepool_image_name=None, networks=None):
         if not networks:
             networks = []
-=======
-                     config_drive=True, nodepool_node_id=None,
-                     nodepool_image_name=None,
-                     nodepool_snapshot_image_id=None):
->>>>>>> 30c4b46b
         if image_name:
             image = self.findImage(image_name)
         else:
@@ -202,24 +196,15 @@
         # Also list each of those values directly so that non-ansible
         # consumption programs don't need to play a game of knowing that
         # groups[0] is the image name or anything silly like that.
-<<<<<<< HEAD
         groups_list = [self.provider.name]
-=======
-        nodepool_meta = dict(provider_name=self.provider.name)
-        groups_meta = [self.provider.name]
-        if self.provider.nodepool_id:
-            nodepool_meta['nodepool_id'] = self.provider.nodepool_id
-        if nodepool_node_id:
-            nodepool_meta['node_id'] = nodepool_node_id
-        if nodepool_snapshot_image_id:
-            nodepool_meta['snapshot_image_id'] = nodepool_snapshot_image_id
->>>>>>> 30c4b46b
         if nodepool_image_name:
             groups_list.append(nodepool_image_name)
         meta = dict(
             groups=",".join(groups_list),
             nodepool_provider_name=self.provider.name,
         )
+        if self.provider.nodepool_id:
+            meta['nodepool_nodepool_id'] = self.provider.nodepool_id
         if nodepool_node_id:
             meta['nodepool_node_id'] = nodepool_node_id
         if nodepool_image_name:
