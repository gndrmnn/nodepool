--- conflicted
+++ resolved
@@ -17,10 +17,6 @@
 # limitations under the License.
 
 import logging
-<<<<<<< HEAD
-from contextlib import contextmanager
-=======
->>>>>>> d0725ed3
 
 from nodepool.driver.fake.provider import FakeProvider
 from nodepool.driver.openstack.provider import OpenStackProvider
@@ -64,274 +60,4 @@
     def stopProviders(config):
         for m in config.provider_managers.values():
             m.stop()
-<<<<<<< HEAD
-            m.join()
-
-    def __init__(self, provider, use_taskmanager):
-        self.provider = provider
-        self._images = {}
-        self._networks = {}
-        self.__flavors = {}
-        self._use_taskmanager = use_taskmanager
-        self._taskmanager = None
-
-    def start(self):
-        if self._use_taskmanager:
-            self._taskmanager = TaskManager(None, self.provider.name,
-                                            self.provider.rate)
-            self._taskmanager.start()
-        self.resetClient()
-
-    def stop(self):
-        if self._taskmanager:
-            self._taskmanager.stop()
-
-    def join(self):
-        if self._taskmanager:
-            self._taskmanager.join()
-
-    @property
-    def _flavors(self):
-        if not self.__flavors:
-            self.__flavors = self._getFlavors()
-        return self.__flavors
-
-    def _getClient(self):
-        if self._use_taskmanager:
-            manager = self._taskmanager
-        else:
-            manager = None
-        return shade.OpenStackCloud(
-            cloud_config=self.provider.cloud_config,
-            manager=manager,
-            **self.provider.cloud_config.config)
-
-    def resetClient(self):
-        self._client = self._getClient()
-        if self._use_taskmanager:
-            self._taskmanager.setClient(self._client)
-
-    def _getFlavors(self):
-        flavors = self.listFlavors()
-        flavors.sort(lambda a, b: cmp(a['ram'], b['ram']))
-        return flavors
-
-    def findFlavor(self, min_ram, name_filter=None):
-        # Note: this will throw an error if the provider is offline
-        # but all the callers are in threads (they call in via CreateServer) so
-        # the mainloop won't be affected.
-        for f in self._flavors:
-            if (f['ram'] >= min_ram
-                    and (not name_filter or name_filter in f['name'])):
-                return f
-        raise Exception("Unable to find flavor with min ram: %s" % min_ram)
-
-    def findImage(self, name):
-        if name in self._images:
-            return self._images[name]
-
-        with shade_inner_exceptions():
-            image = self._client.get_image(name)
-        self._images[name] = image
-        return image
-
-    def findNetwork(self, name):
-        if name in self._networks:
-            return self._networks[name]
-
-        with shade_inner_exceptions():
-            network = self._client.get_network(name)
-        self._networks[name] = network
-        return network
-
-    def deleteImage(self, name):
-        if name in self._images:
-            del self._images[name]
-
-        with shade_inner_exceptions():
-            return self._client.delete_image(name)
-
-    def createServer(self, name, min_ram, image_id=None, image_name=None,
-                     az=None, key_name=None, name_filter=None,
-                     config_drive=True, nodepool_node_id=None,
-                     nodepool_image_name=None,
-                     nodepool_snapshot_image_id=None):
-        if image_name:
-            image = self.findImage(image_name)
-        else:
-            image = {'id': image_id}
-        flavor = self.findFlavor(min_ram, name_filter)
-        create_args = dict(name=name,
-                           image=image,
-                           flavor=flavor,
-                           config_drive=config_drive)
-        if key_name:
-            create_args['key_name'] = key_name
-        if az:
-            create_args['availability_zone'] = az
-        nics = []
-        for network in self.provider.networks:
-            if network.id:
-                nics.append({'net-id': network.id})
-            elif network.name:
-                net_id = self.findNetwork(network.name)['id']
-                nics.append({'net-id': net_id})
-            else:
-                raise Exception("Invalid 'networks' configuration.")
-        if nics:
-            create_args['nics'] = nics
-        # Put provider.name and image_name in as groups so that ansible
-        # inventory can auto-create groups for us based on each of those
-        # qualities
-        # Also list each of those values directly so that non-ansible
-        # consumption programs don't need to play a game of knowing that
-        # groups[0] is the image name or anything silly like that.
-        nodepool_meta = dict(provider_name=self.provider.name)
-        groups_meta = [self.provider.name]
-        if self.provider.nodepool_id:
-            nodepool_meta['nodepool_id'] = self.provider.nodepool_id
-        if nodepool_node_id:
-            nodepool_meta['node_id'] = nodepool_node_id
-        if nodepool_snapshot_image_id:
-            nodepool_meta['snapshot_image_id'] = nodepool_snapshot_image_id
-        if nodepool_image_name:
-            nodepool_meta['image_name'] = nodepool_image_name
-            groups_meta.append(nodepool_image_name)
-        create_args['meta'] = dict(
-            groups=json.dumps(groups_meta),
-            nodepool=json.dumps(nodepool_meta)
-        )
-
-        with shade_inner_exceptions():
-            return self._client.create_server(wait=False, **create_args)
-
-    def getServer(self, server_id):
-        with shade_inner_exceptions():
-            return self._client.get_server(server_id)
-
-    def waitForServer(self, server, timeout=3600):
-        with shade_inner_exceptions():
-            return self._client.wait_for_server(
-                server=server, auto_ip=True, reuse=False,
-                timeout=timeout)
-
-    def waitForServerDeletion(self, server_id, timeout=600):
-        for count in iterate_timeout(
-                timeout, exceptions.ServerDeleteException,
-                "server %s deletion" % server_id):
-            if not self.getServer(server_id):
-                return
-
-    def waitForImage(self, image_id, timeout=3600):
-        last_status = None
-        for count in iterate_timeout(
-                timeout, exceptions.ImageCreateException, "image creation"):
-            try:
-                image = self.getImage(image_id)
-            except NotFound:
-                continue
-            except ManagerStoppedException:
-                raise
-            except Exception:
-                self.log.exception('Unable to list images while waiting for '
-                                   '%s will retry' % (image_id))
-                continue
-
-            # shade returns None when not found
-            if not image:
-                continue
-
-            status = image['status']
-            if (last_status != status):
-                self.log.debug(
-                    'Status of image in {provider} {id}: {status}'.format(
-                        provider=self.provider.name,
-                        id=image_id,
-                        status=status))
-                if status == 'ERROR' and 'fault' in image:
-                    self.log.debug(
-                        'ERROR in {provider} on {id}: {resason}'.format(
-                            provider=self.provider.name,
-                            id=image_id,
-                            resason=image['fault']['message']))
-            last_status = status
-            # Glance client returns lower case statuses - but let's be sure
-            if status.lower() in ['active', 'error']:
-                return image
-
-    def createImage(self, server, image_name, meta):
-        with shade_inner_exceptions():
-            return self._client.create_image_snapshot(
-                image_name, server, **meta)
-
-    def getImage(self, image_id):
-        with shade_inner_exceptions():
-            return self._client.get_image(image_id)
-
-    def uploadImage(self, image_name, filename, image_type=None, meta=None,
-            md5=None, sha256=None):
-        # configure glance and upload image.  Note the meta flags
-        # are provided as custom glance properties
-        # NOTE: we have wait=True set here. This is not how we normally
-        # do things in nodepool, preferring to poll ourselves thankyouverymuch.
-        # However - two things to note:
-        #  - PUT has no aysnc mechanism, so we have to handle it anyway
-        #  - v2 w/task waiting is very strange and complex - but we have to
-        #              block for our v1 clouds anyway, so we might as well
-        #              have the interface be the same and treat faking-out
-        #              a shade-level fake-async interface later
-        if not meta:
-            meta = {}
-        if image_type:
-            meta['disk_format'] = image_type
-        with shade_inner_exceptions():
-            image = self._client.create_image(
-                name=image_name,
-                filename=filename,
-                is_public=False,
-                wait=True,
-                md5=md5,
-                sha256=sha256,
-                **meta)
-        return image.id
-
-    def listImages(self):
-        with shade_inner_exceptions():
-            return self._client.list_images()
-
-    def listFlavors(self):
-        with shade_inner_exceptions():
-            return self._client.list_flavors(get_extra=False)
-
-    def listServers(self):
-        # shade list_servers carries the nodepool server list caching logic
-        with shade_inner_exceptions():
-            return self._client.list_servers()
-
-    def deleteServer(self, server_id):
-        with shade_inner_exceptions():
-            return self._client.delete_server(server_id, delete_ips=True)
-
-    def cleanupServer(self, server_id):
-        server = self.getServer(server_id)
-        if not server:
-            raise NotFound()
-
-        self.log.debug('Deleting server %s' % server_id)
-        self.deleteServer(server_id)
-
-    def cleanupLeakedFloaters(self):
-        with shade_inner_exceptions():
-            self._client.delete_unattached_floating_ips()
-
-
-class FakeProviderManager(ProviderManager):
-    def __init__(self, provider, use_taskmanager):
-        self.__client = fakeprovider.FakeOpenStackCloud()
-        super(FakeProviderManager, self).__init__(provider, use_taskmanager)
-
-    def _getClient(self):
-        return self.__client
-=======
-            m.join()
->>>>>>> d0725ed3
+            m.join()